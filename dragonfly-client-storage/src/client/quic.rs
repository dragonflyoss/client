--- conflicted
+++ resolved
@@ -179,8 +179,7 @@
         &self,
         request: Bytes,
     ) -> ClientResult<(RecvStream, SendStream)> {
-<<<<<<< HEAD
-        let client_config = ClientConfig::new(Arc::new(
+        let mut client_config = ClientConfig::new(Arc::new(
             QuicClientConfig::try_from(
                 quinn::rustls::ClientConfig::builder()
                     .dangerous()
@@ -191,14 +190,6 @@
                 ClientError::Unknown(format!("failed to create quic client config: {}", err))
             })?,
         ));
-=======
-        let mut client_config = ClientConfig::new(Arc::new(QuicClientConfig::try_from(
-            quinn::rustls::ClientConfig::builder()
-                .dangerous()
-                .with_custom_certificate_verifier(NoVerifier::new())
-                .with_no_client_auth(),
-        )?));
->>>>>>> ce88f49d
 
         let mut transport = TransportConfig::default();
         transport.congestion_controller_factory(Arc::new(BbrConfig::default()));
