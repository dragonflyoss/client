--- conflicted
+++ resolved
@@ -25,14 +25,11 @@
 use std::sync::Arc;
 use std::time::Duration;
 use tokio::io::AsyncRead;
-<<<<<<< HEAD
+use tracing::{debug, error, instrument, warn};
 use tokio_util::either::Either;
 use tokio_util::io::InspectReader;
 use tracing::info;
 use tracing::{debug, error, instrument};
-=======
-use tracing::{debug, error, instrument, warn};
->>>>>>> 8c9d7138
 
 pub mod cache;
 pub mod content;
@@ -72,6 +69,36 @@
             content,
             cache,
         })
+    }
+
+    /// total_space returns the total space of the disk.
+    pub fn total_space(&self) -> Result<u64> {
+        self.content.total_space()
+    }
+
+    /// available_space returns the available space of the disk.
+    pub fn available_space(&self) -> Result<u64> {
+        self.content.available_space()
+    }
+
+    /// has_enough_space checks if the storage has enough space to store the content.
+    pub fn has_enough_space(&self, content_length: u64) -> Result<bool> {
+        self.content.has_enough_space(content_length)
+    }
+
+    /// total_space returns the total space of the disk.
+    pub fn total_space(&self) -> Result<u64> {
+        self.content.total_space()
+    }
+
+    /// available_space returns the available space of the disk.
+    pub fn available_space(&self) -> Result<u64> {
+        self.content.available_space()
+    }
+
+    /// has_enough_space checks if the storage has enough space to store the content.
+    pub fn has_enough_space(&self, content_length: u64) -> Result<bool> {
+        self.content.has_enough_space(content_length)
     }
 
     /// total_space returns the total space of the disk.
