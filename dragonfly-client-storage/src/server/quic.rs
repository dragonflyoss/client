/*
 *     Copyright 2025 The Dragonfly Authors
 *
 * Licensed under the Apache License, Version 2.0 (the "License");
 * you may not use this file except in compliance with the License.
 * You may obtain a copy of the License at
 *
 *      http://www.apache.org/licenses/LICENSE-2.0
 *
 * Unless required by applicable law or agreed to in writing, software
 * distributed under the License is distributed on an "AS IS" BASIS,
 * WITHOUT WARRANTIES OR CONDITIONS OF ANY KIND, either express or implied.
 * See the License for the specific language governing permissions and
 * limitations under the License.
 */

use crate::Storage;
use bytes::{Bytes, BytesMut};
use dragonfly_api::common::v2::TrafficType;
use dragonfly_client_core::{Error as ClientError, Result as ClientResult};
use dragonfly_client_metric::{
    collect_upload_piece_failure_metrics, collect_upload_piece_started_metrics,
};
use dragonfly_client_util::{
    id_generator::IDGenerator, shutdown, tls::generate_simple_self_signed_certs,
};
use leaky_bucket::RateLimiter;
use quinn::{congestion::BbrConfig, AckFrequencyConfig, Endpoint, ServerConfig, TransportConfig};
use std::net::SocketAddr;
use std::sync::Arc;
use std::time::Duration;
use tokio::io::{copy, AsyncRead};
use tokio::sync::mpsc;
use tracing::{debug, error, info, instrument, Span};
use vortex_protocol::{
    tlv::{
        download_persistent_cache_piece::DownloadPersistentCachePiece,
        download_piece::DownloadPiece,
        error::{Code, Error},
        persistent_cache_piece_content::PersistentCachePieceContent,
        piece_content::PieceContent,
        Tag,
    },
    Header, Vortex, HEADER_SIZE,
};

/// QUICServer is a QUIC-based server for dfdaemon upload service.
pub struct QUICServer {
    /// addr is the address of the QUIC server.
    addr: SocketAddr,

    /// handler is the request handler.
    handler: QUICServerHandler,

    /// shutdown is used to shutdown the QUIC server.
    shutdown: shutdown::Shutdown,

    /// _shutdown_complete is used to notify the QUIC server is shutdown.
    _shutdown_complete: mpsc::UnboundedSender<()>,
}

/// QUICServer implements the QUIC server.
impl QUICServer {
    /// Creates a new QUICServer.
    pub fn new(
        addr: SocketAddr,
        id_generator: Arc<IDGenerator>,
        storage: Arc<Storage>,
        upload_rate_limiter: Arc<RateLimiter>,
        shutdown: shutdown::Shutdown,
        shutdown_complete_tx: mpsc::UnboundedSender<()>,
    ) -> Self {
        Self {
            addr,
            handler: QUICServerHandler {
                id_generator,
                storage,
                upload_rate_limiter,
            },
            shutdown,
            _shutdown_complete: shutdown_complete_tx,
        }
    }

    /// Starts the storage quic server.
    pub async fn run(&mut self) -> ClientResult<()> {
        let (certs, key) = generate_simple_self_signed_certs("d7y", vec!["d7y".into()])?;
<<<<<<< HEAD
        let server_config = ServerConfig::with_single_cert(certs, key).map_err(|err| {
            ClientError::Unknown(format!("failed to create server config: {}", err))
=======
        let mut server_config = ServerConfig::with_single_cert(certs, key).map_err(|err| {
            error!("failed to create server config: {}", err);
            ClientError::QuinnRustlsError(err)
>>>>>>> ce88f49d
        })?;

        let mut transport = TransportConfig::default();
        transport.congestion_controller_factory(Arc::new(BbrConfig::default()));
        transport.keep_alive_interval(Some(Duration::from_secs(5)));
        transport.max_idle_timeout(Some(Duration::from_secs(300).try_into().unwrap()));
        transport.ack_frequency_config(Some(AckFrequencyConfig::default()));
        server_config.transport_config(Arc::new(transport));

        let endpoint = Endpoint::server(server_config, self.addr)?;
        info!("storage quic server listening on {}", self.addr);

        loop {
            tokio::select! {
                Some(quic_accepted) = endpoint.accept() => {
                    let quic = quic_accepted.await?;
                    let remote_address = quic.remote_address();
                    debug!("accepted connection from {}", remote_address);

                    let handler = self.handler.clone();
                    tokio::spawn(async move {
                       if let Err(err) = handler.handle(quic, remote_address).await {
                            error!("failed to handle connection from {}: {}", remote_address, err);
                        }
                    });
                },
                _ = self.shutdown.recv() => {
                    info!("quic server shutting down");
                    break;
                }
            }
        }

        Ok(())
    }
}

/// QUICServerHandler handles QUIC connections and requests.
#[derive(Clone)]
pub struct QUICServerHandler {
    /// id_generator is the id generator.
    id_generator: Arc<IDGenerator>,

    /// storage is the local storage.
    storage: Arc<Storage>,

    /// upload_rate_limiter is the rate limiter of the upload speed in bps(bytes per second).
    upload_rate_limiter: Arc<RateLimiter>,
}

/// QUICServerHandler implements the request handler.
impl QUICServerHandler {
    /// handle handles a single QUIC connection.
    #[instrument(skip_all)]
    async fn handle(
        &self,
        connection: quinn::Connection,
        remote_address: SocketAddr,
    ) -> ClientResult<()> {
        loop {
            match connection.accept_bi().await {
                Ok((send, recv)) => {
                    let handler = self.clone();
                    tokio::spawn(async move {
                        if let Err(err) = handler.handle_stream(recv, send, remote_address).await {
                            error!("failed to handle stream: {}", err);
                        }
                    });
                }
                Err(err) => {
                    // Downgrade common close cases to debug to reduce noisy logs.
                    match err {
                        quinn::ConnectionError::ApplicationClosed(_)
                        | quinn::ConnectionError::LocallyClosed => {
                            debug!("connection closed: {}", err);
                        }
                        _ => {
                            error!("failed to accept bidirectional stream: {}", err);
                        }
                    }
                    break;
                }
            }
        }

        Ok(())
    }

    /// Handles a single QUIC stream for the Dragonfly P2P protocol.
    ///
    /// This is the main entry point for processing incoming QUIC streams.
    /// It reads the protocol header to determine the request type and dispatches
    /// to the appropriate handler. Supports both regular piece downloads and
    /// persistent cache piece downloads with proper request/response framing.
    #[instrument(skip_all, fields(host_id, remote_address, task_id, piece_id))]
    async fn handle_stream(
        &self,
        mut reader: quinn::RecvStream,
        mut writer: quinn::SendStream,
        remote_address: SocketAddr,
    ) -> ClientResult<()> {
        let header = self.read_header(&mut reader).await?;
        match header.tag() {
            Tag::DownloadPiece => {
                let download_piece: DownloadPiece = self
                    .read_download_piece(&mut reader, header.length() as usize)
                    .await?;

                // Generate the host id.
                let host_id = self.id_generator.host_id();

                // Get the task id from the request.
                let task_id = download_piece.task_id();

                // Get the interested piece number from the request.
                let piece_number = download_piece.piece_number();

                // Generate the piece id.
                let piece_id = self.storage.piece_id(task_id, piece_number);

                Span::current().record("host_id", host_id);
                Span::current().record("remote_address", remote_address.to_string().as_str());
                Span::current().record("task_id", task_id);
                Span::current().record("piece_id", piece_id.as_str());

                // Collect upload piece started metrics.
                collect_upload_piece_started_metrics();
                info!("start upload piece content");

                match self.handle_piece(piece_id.as_str(), task_id).await {
                    Ok((piece_content, mut content_reader)) => {
                        let piece_content_bytes: Bytes = piece_content.into();

                        let header = Header::new_piece_content(piece_content_bytes.len() as u32);
                        let header_bytes: Bytes = header.into();

                        let mut response =
                            BytesMut::with_capacity(HEADER_SIZE + piece_content_bytes.len());
                        response.extend_from_slice(&header_bytes);
                        response.extend_from_slice(&piece_content_bytes);

                        self.write_response(response.freeze(), &mut writer).await?;
                        self.write_stream(&mut content_reader, &mut writer).await?;

                        if let Err(err) = writer.finish() {
                            error!("failed to finish stream: {}", err);
                        }
                    }
                    Err(err) => {
                        // Collect upload piece failure metrics.
                        collect_upload_piece_failure_metrics();

                        let error_response: Bytes =
                            Vortex::Error(Header::new_error(err.len() as u32), err).into();
                        self.write_response(error_response, &mut writer).await?;

                        if let Err(err) = writer.finish() {
                            error!("failed to finish stream: {}", err);
                        }
                    }
                }

                Ok(())
            }
            Tag::DownloadPersistentCachePiece => {
                let download_persistent_cache_piece: DownloadPersistentCachePiece = self
                    .read_download_piece(&mut reader, header.length() as usize)
                    .await?;

                // Generate the host id.
                let host_id = self.id_generator.host_id();

                // Get the task id from the request.
                let task_id = download_persistent_cache_piece.task_id();

                // Get the interested piece number from the request.
                let piece_number = download_persistent_cache_piece.piece_number();

                // Generate the piece id.
                let piece_id = self.storage.piece_id(task_id, piece_number);

                Span::current().record("host_id", host_id);
                Span::current().record("remote_address", remote_address.to_string().as_str());
                Span::current().record("task_id", task_id);
                Span::current().record("piece_id", piece_id.as_str());

                // Collect upload piece started metrics.
                collect_upload_piece_started_metrics();
                info!("start upload persistent cache piece content");

                match self
                    .handle_persistent_cache_piece(piece_id.as_str(), task_id)
                    .await
                {
                    Ok((persistent_cache_piece_content, mut content_reader)) => {
                        let persistent_cache_piece_content_bytes: Bytes =
                            persistent_cache_piece_content.into();

                        let header = Header::new_persistent_cache_piece_content(
                            persistent_cache_piece_content_bytes.len() as u32,
                        );
                        let header_bytes: Bytes = header.into();

                        let mut response = BytesMut::with_capacity(
                            HEADER_SIZE + persistent_cache_piece_content_bytes.len(),
                        );
                        response.extend_from_slice(&header_bytes);
                        response.extend_from_slice(&persistent_cache_piece_content_bytes);

                        self.write_response(response.freeze(), &mut writer).await?;
                        self.write_stream(&mut content_reader, &mut writer).await?;

                        if let Err(err) = writer.finish() {
                            error!("failed to finish stream: {}", err);
                        }
                    }
                    Err(err) => {
                        // Collect upload piece failure metrics.
                        collect_upload_piece_failure_metrics();

                        let error_response: Bytes =
                            Vortex::Error(Header::new_error(err.len() as u32), err).into();
                        self.write_response(error_response, &mut writer).await?;

                        if let Err(err) = writer.finish() {
                            error!("failed to finish stream: {}", err);
                        }
                    }
                }

                Ok(())
            }
            _ => Err(ClientError::Unsupported(format!(
                "unsupported tag: {:?}",
                header.tag()
            ))),
        }
    }

    /// Handles download piece request and retrieves piece content.
    ///
    /// This function fetches piece metadata from local storage, applies
    /// upload rate limiting, and prepares both the piece metadata and
    /// content stream for transmission. It's the core handler for regular
    /// piece download requests in the P2P network.
    #[instrument(skip_all)]
    async fn handle_piece(
        &self,
        piece_id: &str,
        task_id: &str,
    ) -> Result<(PieceContent, impl AsyncRead), Error> {
        // Get the piece metadata from the local storage.
        let piece = match self.storage.get_piece(piece_id) {
            Ok(Some(piece)) => piece,
            Ok(None) => {
                error!("piece {} not found in local storage", piece_id);
                return Err(Error::new(
                    Code::NotFound,
                    format!("piece {} not found", piece_id),
                ));
            }
            Err(err) => {
                error!("get piece {} from local storage error: {:?}", piece_id, err);
                return Err(Error::new(
                    Code::Internal,
                    format!("failed to get piece: {}", err),
                ));
            }
        };

        // Acquire the upload rate limiter.
        self.upload_rate_limiter
            .acquire(piece.length as usize)
            .await;

        // Upload the piece content.
        let reader = self
            .storage
            .upload_piece(piece_id, task_id, None)
            .await
            .map_err(|err| {
                error!("failed to get piece content: {}", err);
                Error::new(
                    Code::Internal,
                    format!("failed to get piece {} content: {}", piece_id, err),
                )
            })?;

        Ok((
            PieceContent::new(
                piece.number,
                piece.offset,
                piece.length,
                piece.digest.clone(),
                piece.parent_id.clone().unwrap_or_default(),
                TrafficType::RemotePeer as u8,
                piece.cost().unwrap_or_default(),
                piece.created_at,
            ),
            reader,
        ))
    }

    /// Handles download persistent cache piece request and retrieves content.
    ///
    /// Similar to handle_piece but specifically for persistent cache pieces
    /// which have different storage semantics and metadata structure. This
    /// enables efficient serving of frequently accessed content from the
    /// persistent cache layer.
    #[instrument(skip_all)]
    async fn handle_persistent_cache_piece(
        &self,
        piece_id: &str,
        task_id: &str,
    ) -> Result<(PersistentCachePieceContent, impl AsyncRead), Error> {
        // Get the piece metadata from the local storage.
        let piece = match self.storage.get_persistent_cache_piece(piece_id) {
            Ok(Some(piece)) => piece,
            Ok(None) => {
                error!("piece {} not found in local storage", piece_id);
                return Err(Error::new(
                    Code::NotFound,
                    format!("piece {} not found", piece_id),
                ));
            }
            Err(err) => {
                error!("get piece {} from local storage error: {:?}", piece_id, err);
                return Err(Error::new(
                    Code::Internal,
                    format!("failed to get piece: {}", err),
                ));
            }
        };

        // Acquire the upload rate limiter.
        self.upload_rate_limiter
            .acquire(piece.length as usize)
            .await;

        // Upload the piece content.
        let reader = self
            .storage
            .upload_persistent_cache_piece(piece_id, task_id, None)
            .await
            .map_err(|err| {
                error!("failed to get piece content: {}", err);
                Error::new(
                    Code::Internal,
                    format!("failed to get piece {} content: {}", piece_id, err),
                )
            })?;

        Ok((
            PersistentCachePieceContent::new(
                piece.number,
                piece.offset,
                piece.length,
                piece.digest.clone(),
                piece.parent_id.clone().unwrap_or_default(),
                TrafficType::RemotePeer as u8,
                piece.cost().unwrap_or_default(),
                piece.created_at,
            ),
            reader,
        ))
    }

    /// Reads and parses a vortex protocol header from the QUIC stream.
    ///
    /// The header contains metadata about the following message, including
    /// the message type (tag) and payload length. This is critical for
    /// proper protocol message framing.
    async fn read_header(&self, reader: &mut quinn::RecvStream) -> ClientResult<Header> {
        let mut header_bytes = BytesMut::with_capacity(HEADER_SIZE);
        header_bytes.resize(HEADER_SIZE, 0);
        reader
            .read_exact(&mut header_bytes)
            .await
            .inspect_err(|err| error!("failed to receive header: {}", err))?;

        Header::try_from(header_bytes.freeze()).map_err(Into::into)
    }

    /// Reads and parses a download piece message from the QUIC stream.
    ///
    /// This function reads a fixed-length payload based on the header length
    /// and attempts to parse it into the specified type T. The type T must
    /// implement TryFrom<Bytes> for deserialization from the raw bytes.
    pub async fn read_download_piece<T>(
        &self,
        reader: &mut quinn::RecvStream,
        header_length: usize,
    ) -> ClientResult<T>
    where
        T: TryFrom<Bytes, Error: Into<ClientError>>,
    {
        let mut download_piece_bytes = BytesMut::with_capacity(header_length);
        download_piece_bytes.resize(header_length, 0);

        reader
            .read_exact(&mut download_piece_bytes)
            .await
            .inspect_err(|err| error!("failed to receive download piece: {}", err))?;

        download_piece_bytes.freeze().try_into().map_err(Into::into)
    }

    /// Writes a complete response message to the QUIC stream.
    ///
    /// This function sends the provided bytes as a response and ensures
    /// all data is flushed to the underlying transport. This is typically
    /// used for sending headers and small payloads in a single operation.
    #[instrument(skip_all)]
    async fn write_response(
        &self,
        request: Bytes,
        writer: &mut quinn::SendStream,
    ) -> ClientResult<()> {
        writer
            .write_all(&request)
            .await
            .inspect_err(|err| error!("failed to send request: {}", err))?;

        Ok(())
    }

    /// Streams data from a reader directly to the QUIC writer.
    ///
    /// This function efficiently copies all data from the provided stream
    /// to the QUIC connection using tokio's copy utility. It's designed for
    /// streaming large piece content without loading everything into memory.
    /// The operation is flushed to ensure data delivery.
    #[instrument(skip_all)]
    async fn write_stream<R: AsyncRead + Unpin + ?Sized>(
        &self,
        stream: &mut R,
        writer: &mut quinn::SendStream,
    ) -> ClientResult<()> {
        copy(stream, writer)
            .await
            .inspect_err(|err| error!("copy failed: {}", err))?;

        Ok(())
    }
}<|MERGE_RESOLUTION|>--- conflicted
+++ resolved
@@ -85,14 +85,8 @@
     /// Starts the storage quic server.
     pub async fn run(&mut self) -> ClientResult<()> {
         let (certs, key) = generate_simple_self_signed_certs("d7y", vec!["d7y".into()])?;
-<<<<<<< HEAD
-        let server_config = ServerConfig::with_single_cert(certs, key).map_err(|err| {
+        let mut server_config = ServerConfig::with_single_cert(certs, key).map_err(|err| {
             ClientError::Unknown(format!("failed to create server config: {}", err))
-=======
-        let mut server_config = ServerConfig::with_single_cert(certs, key).map_err(|err| {
-            error!("failed to create server config: {}", err);
-            ClientError::QuinnRustlsError(err)
->>>>>>> ce88f49d
         })?;
 
         let mut transport = TransportConfig::default();
