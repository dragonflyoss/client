--- conflicted
+++ resolved
@@ -54,13 +54,8 @@
 
 FROM public.ecr.aws/debian/debian:bookworm-slim
 
-<<<<<<< HEAD
-RUN apt-get update && apt-get install -y --no-install-recommends curl bash-completion procps infiniband-diags \
-    libibverbs-utils apache2-utils ca-certificates binutils dnsutils iputils-ping llvm dstat sysstat net-tools \
-=======
 RUN apt-get update && apt-get install -y --no-install-recommends curl bash-completion procps infiniband-diags ibverbs-utils \
     apache2-utils ca-certificates binutils dnsutils iputils-ping llvm dstat sysstat net-tools \
->>>>>>> b9b78428
     && rm -rf /var/lib/apt/lists/*
 
 COPY --from=builder /app/client/target/release/dfget /usr/local/bin/dfget
