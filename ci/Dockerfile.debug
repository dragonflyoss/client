--- conflicted
+++ resolved
@@ -57,15 +57,9 @@
 
 FROM public.ecr.aws/debian/debian:bookworm-slim
 
-<<<<<<< HEAD
-RUN apt-get update && apt-get install -y --no-install-recommends iperf3 fio wget curl \
-    iotop sysstat bash-completion procps apache2-utils ca-certificates binutils bpfcc-tools libibverbs-utils \
-    dnsutils iputils-ping vim linux-perf llvm graphviz lsof socat strace dstat net-tools infiniband-diags \
-=======
 RUN apt-get update && apt-get install -y --no-install-recommends iperf3 fio wget curl infiniband-diags ibverbs-utils \
     iotop sysstat bash-completion procps apache2-utils ca-certificates binutils bpfcc-tools \
     dnsutils iputils-ping vim linux-perf llvm graphviz lsof socat strace dstat net-tools \
->>>>>>> b9b78428
     && rm -rf /var/lib/apt/lists/*
 
 COPY --from=builder /app/client/target/debug/dfget /usr/local/bin/dfget
