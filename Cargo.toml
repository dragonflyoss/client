--- conflicted
+++ resolved
@@ -31,11 +31,7 @@
 dragonfly-client-metric = { path = "dragonfly-client-metric", version = "1.1.14" }
 dragonfly-client-util = { path = "dragonfly-client-util", version = "1.1.14" }
 dragonfly-client-init = { path = "dragonfly-client-init", version = "1.1.14" }
-<<<<<<< HEAD
-dragonfly-api = "=2.2.7"
-=======
 dragonfly-api = "=2.2.8"
->>>>>>> 7f71dee7
 thiserror = "2.0"
 futures = "0.3.31"
 reqwest = { version = "0.12.26", features = [
