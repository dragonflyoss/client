[workspace]
resolver = "2"
members = [
    "dragonfly-client",
    "dragonfly-client-backend",
    "dragonfly-client-config",
    "dragonfly-client-core",
    "dragonfly-client-init",
    "dragonfly-client-storage",
    "dragonfly-client-util",
    "dragonfly-client-backend/examples/plugin",
]

[workspace.package]
version = "1.0.16"
authors = ["The Dragonfly Developers"]
homepage = "https://d7y.io/"
repository = "https://github.com/dragonflyoss/client.git"
keywords = ["dragonfly", "dragonfly-client", "p2p", "container", "docker-image"]
license = "Apache-2.0"
readme = "README.md"
edition = "2021"

[workspace.dependencies]
dragonfly-client = { path = "dragonfly-client", version = "1.0.16" }
dragonfly-client-core = { path = "dragonfly-client-core", version = "1.0.16" }
dragonfly-client-config = { path = "dragonfly-client-config", version = "1.0.16" }
dragonfly-client-storage = { path = "dragonfly-client-storage", version = "1.0.16" }
dragonfly-client-backend = { path = "dragonfly-client-backend", version = "1.0.16" }
dragonfly-client-util = { path = "dragonfly-client-util", version = "1.0.16" }
dragonfly-client-init = { path = "dragonfly-client-init", version = "1.0.16" }
<<<<<<< HEAD
dragonfly-api = "2.1.61"
=======
dragonfly-api = "2.1.59"
>>>>>>> 2738d590
thiserror = "2.0"
futures = "0.3.31"
reqwest = { version = "0.12.4", features = [
    "stream",
    "native-tls",
    "default-tls",
    "rustls-tls",
    "gzip",
    "brotli",
    "zstd",
    "deflate",
    "blocking",
    "hickory-dns",
] }
reqwest-middleware = "0.4"
rcgen = { version = "0.12.1", features = ["x509-parser"] }
hyper = { version = "1.6", features = ["full"] }
hyper-util = { version = "0.1.16", features = [
    "client",
    "client-legacy",
    "tokio",
    "server-auto",
    "http1",
    "http2",
] }
hyper-rustls = { version = "0.26", features = ["http1", "http2", "logging"] }
http-range-header = "0.4.2"
tracing = "0.1"
url = "2.5.4"
rustls = { version = "0.22.4", features = ["tls12"] }
rustls-pki-types = "1.12.0"
rustls-pemfile = "2.2.0"
sha2 = "0.10"
crc32fast = "1.5.0"
uuid = { version = "1.16", features = ["v4"] }
hex = "0.4"
rocksdb = "0.22.0"
serde = { version = "1.0", features = ["derive"] }
serde_yaml = "0.9"
http = "1"
tonic = { version = "0.12.2", features = ["tls"] }
tonic-reflection = "0.12.3"
tokio = { version = "1.47.1", features = ["full", "tracing"] }
tokio-util = { version = "0.7.16", features = ["full"] }
tokio-stream = "0.1.17"
validator = { version = "0.16", features = ["derive"] }
warp = "0.3.5"
headers = "0.4.1"
regex = "1.11.2"
humantime = "2.1.0"
prost-wkt-types = "0.6"
chrono = { version = "0.4.41", features = ["serde", "clock"] }
openssl = { version = "0.10", features = ["vendored"] }
opendal = { version = "0.48.0", features = [
    "services-s3",
    "services-azblob",
    "services-gcs",
    "services-oss",
    "services-obs",
    "services-cos",
    "services-webhdfs",
] }
clap = { version = "4.5.46", features = ["derive"] }
anyhow = "1.0.99"
toml_edit = "0.22.26"
toml = "0.8.23"
bytesize = { version = "1.3.3", features = ["serde"] }
bytesize-serde = "0.2.1"
percent-encoding = "2.3.2"
tempfile = "3.20.0"
tokio-rustls = "0.25.0-alpha.4"
serde_json = "1.0.143"
lru = "0.12.5"
fs2 = "0.4.3"
lazy_static = "1.5"
bytes = "1.10"
local-ip-address = "0.6.5"
sysinfo = { version = "0.32.1", default-features = false, features = ["component", "disk", "network", "system", "user"] }

[profile.release]
opt-level = 3
lto = "thin"
codegen-units = 1
panic = "abort"
strip = "symbols"

[profile.dev]
opt-level = 0
debug = true
incremental = true
strip = false

[profile.bench]
debug = true<|MERGE_RESOLUTION|>--- conflicted
+++ resolved
@@ -29,11 +29,7 @@
 dragonfly-client-backend = { path = "dragonfly-client-backend", version = "1.0.16" }
 dragonfly-client-util = { path = "dragonfly-client-util", version = "1.0.16" }
 dragonfly-client-init = { path = "dragonfly-client-init", version = "1.0.16" }
-<<<<<<< HEAD
-dragonfly-api = "2.1.61"
-=======
-dragonfly-api = "2.1.59"
->>>>>>> 2738d590
+dragonfly-api = "=2.1.62"
 thiserror = "2.0"
 futures = "0.3.31"
 reqwest = { version = "0.12.4", features = [
