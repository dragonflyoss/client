--- conflicted
+++ resolved
@@ -102,11 +102,8 @@
 tokio-rustls = "0.25.0-alpha.4"
 serde_json = "1.0.138"
 lru = "0.12.5"
-<<<<<<< HEAD
+fs2 = "0.4.3"
 bytes = "1.9"
-=======
-fs2 = "0.4.3"
->>>>>>> 8c9d7138
 
 [profile.release]
 opt-level = "z"
