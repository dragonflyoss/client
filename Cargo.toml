--- conflicted
+++ resolved
@@ -103,11 +103,8 @@
 serde_json = "1.0.140"
 lru = "0.12.5"
 fs2 = "0.4.3"
-<<<<<<< HEAD
+lazy_static = "1.5"
 bytes = "1.9"
-=======
-lazy_static = "1.5"
->>>>>>> a7598871
 
 [profile.release]
 opt-level = 3
