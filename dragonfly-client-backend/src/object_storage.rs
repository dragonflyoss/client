--- conflicted
+++ resolved
@@ -498,14 +498,8 @@
         self.scheme.to_string()
     }
 
-<<<<<<< HEAD
     /// head gets the header of the request.
     async fn head(&self, request: super::HeadRequest) -> ClientResult<super::HeadResponse> {
-=======
-    /// stat gets the metadata from the backend.
-    #[instrument(skip_all)]
-    async fn stat(&self, request: super::StatRequest) -> ClientResult<super::StatResponse> {
->>>>>>> ebb9e936
         debug!(
             "stat request {} {}: {:?}",
             request.task_id, request.url, request.http_header
@@ -587,12 +581,7 @@
         })
     }
 
-<<<<<<< HEAD
     /// get returns content of requested file.
-=======
-    /// get gets the content from the backend.
-    #[instrument(skip_all)]
->>>>>>> ebb9e936
     async fn get(
         &self,
         request: super::GetRequest,
