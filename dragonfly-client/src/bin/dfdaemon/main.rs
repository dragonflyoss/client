/*
 *     Copyright 2023 The Dragonfly Authors
 *
 * Licensed under the Apache License, Version 2.0 (the "License");
 * you may not use this file except in compliance with the License.
 * You may obtain a copy of the License at
 *
 *      http://www.apache.org/licenses/LICENSE-2.0
 *
 * Unless required by applicable law or agreed to in writing, software
 * distributed under the License is distributed on an "AS IS" BASIS,
 * WITHOUT WARRANTIES OR CONDITIONS OF ANY KIND, either express or implied.
 * See the License for the specific language governing permissions and
 * limitations under the License.
 */

use clap::Parser;
use dragonfly_client::announcer::SchedulerAnnouncer;
use dragonfly_client::dynconfig::Dynconfig;
use dragonfly_client::gc::GC;
use dragonfly_client::grpc::{
    dfdaemon_download::DfdaemonDownloadServer, dfdaemon_upload::DfdaemonUploadServer,
    manager::ManagerClient, scheduler::SchedulerClient,
};
use dragonfly_client::health::Health;
use dragonfly_client::metrics::Metrics;
use dragonfly_client::proxy::Proxy;
use dragonfly_client::resource::{persistent_cache_task::PersistentCacheTask, task::Task};
use dragonfly_client_util::shutdown;
use dragonfly_client::stats::Stats;
use dragonfly_client::tracing::init_tracing;
use dragonfly_client_backend::BackendFactory;
use dragonfly_client_config::{dfdaemon, VersionValueParser};
use dragonfly_client_storage::server::tcp::TCPServer;
use dragonfly_client_storage::Storage;
use dragonfly_client_util::{id_generator::IDGenerator, net::Interface};
use std::net::SocketAddr;
use std::path::PathBuf;
use std::sync::Arc;
use termion::{color, style};
use tokio::sync::mpsc;
use tokio::sync::Barrier;
use tracing::{error, info, Level};

#[cfg(not(target_env = "msvc"))]
#[global_allocator]
static ALLOC: tikv_jemallocator::Jemalloc = tikv_jemallocator::Jemalloc;

#[allow(non_upper_case_globals)]
#[export_name = "malloc_conf"]
pub static malloc_conf: &[u8] = b"prof:true,prof_active:true,lg_prof_sample:19\0";

#[derive(Debug, Parser)]
#[command(
    name = dfdaemon::NAME,
    author,
    version,
    about = "dfdaemon is a high performance P2P download daemon",
    long_about = "A high performance P2P download daemon in Dragonfly that can download resources of different protocols. \
    When user triggers a file downloading task, dfdaemon will download the pieces of file from other peers. \
    Meanwhile, it will act as an uploader to support other peers to download pieces from it if it owns them.",
    disable_version_flag = true
)]
struct Args {
    #[arg(
        short = 'c',
        long = "config",
        default_value_os_t = dfdaemon::default_dfdaemon_config_path(),
        help = "Specify config file to use")
    ]
    config: PathBuf,

    #[arg(
        short = 'l',
        long,
        default_value = "info",
        help = "Specify the logging level [trace, debug, info, warn, error]"
    )]
    log_level: Level,

    #[arg(
        long,
        default_value_os_t = dfdaemon::default_dfdaemon_log_dir(),
        help = "Specify the log directory"
    )]
    log_dir: PathBuf,

    #[arg(
        long,
        default_value_t = 6,
        help = "Specify the max number of log files"
    )]
    log_max_files: usize,

    #[arg(long, default_value_t = true, help = "Specify whether to print log")]
    console: bool,

    #[arg(
        short = 'V',
        long = "version",
        help = "Print version information",
        default_value_t = false,
        action = clap::ArgAction::SetTrue,
        value_parser = VersionValueParser
    )]
    version: bool,
}

#[tokio::main]
async fn main() -> Result<(), anyhow::Error> {
    // Parse command line arguments.
    let args = Args::parse();

    // Load config.
    let config = match dfdaemon::Config::load(&args.config).await {
        Ok(config) => config,
        Err(err) => {
            println!(
                "{}{}Load config {} error: {}{}\n",
                color::Fg(color::Red),
                style::Bold,
                args.config.display(),
                err,
                style::Reset
            );

            println!(
                "{}{}If the file does not exist, you need to new a default config file refer to: {}{}{}{}https://d7y.io/docs/next/reference/configuration/client/dfdaemon/{}",
                color::Fg(color::Yellow),
                style::Bold,
                style::Reset,
                color::Fg(color::Cyan),
                style::Underline,
                style::Italic,
                style::Reset,
            );
            std::process::exit(1);
        }
    };

    let mut tcp_config = config.clone();

    tcp_config.storage.server.protocol = "tcp".to_string();

    let tcp_config = Arc::new(tcp_config);

    let config = Arc::new(config);

    // Initialize tracing.
    let _guards = init_tracing(
        dfdaemon::NAME,
        args.log_dir.clone(),
        args.log_level,
        args.log_max_files,
        config.tracing.protocol.clone(),
        config.tracing.endpoint.clone(),
        config.tracing.path.clone(),
        Some(config.tracing.headers.clone()),
        Some(config.host.clone()),
        config.seed_peer.enable,
        args.console,
    );

    // Initialize storage.
    let storage = Storage::new(config.clone(), config.storage.dir.as_path(), args.log_dir)
        .await
        .inspect_err(|err| {
            error!("initialize storage failed: {}", err);
        })?;
    let storage = Arc::new(storage);

    // Initialize id generator.
    let id_generator = IDGenerator::new(
        config.host.ip.unwrap().to_string(),
        config.host.hostname.clone(),
        config.seed_peer.enable,
    );
    let id_generator = Arc::new(id_generator);

    // Initialize manager client.
    let manager_client = ManagerClient::new(config.clone(), config.manager.addr.clone())
        .await
        .inspect_err(|err| {
            error!("initialize manager client failed: {}", err);
        })?;
    let manager_client = Arc::new(manager_client);

    // Initialize channel for graceful shutdown.
    let shutdown = shutdown::Shutdown::default();
    let (shutdown_complete_tx, mut shutdown_complete_rx) = mpsc::unbounded_channel();

    // Initialize dynconfig server.
    let dynconfig = Dynconfig::new(
        config.clone(),
        manager_client.clone(),
        shutdown.clone(),
        shutdown_complete_tx.clone(),
    )
    .await
    .inspect_err(|err| {
        error!("initialize dynconfig server failed: {}", err);
    })?;
    let dynconfig = Arc::new(dynconfig);

    // Initialize scheduler client.
    let scheduler_client = SchedulerClient::new(config.clone(), dynconfig.clone())
        .await
        .inspect_err(|err| {
            error!("initialize scheduler client failed: {}", err);
        })?;
    let scheduler_client = Arc::new(scheduler_client);

    let backend_factory = BackendFactory::new(Some(config.server.plugin_dir.as_path()))
        .inspect_err(|err| {
            error!("initialize backend factory failed: {}", err);
        })?;
    let backend_factory = Arc::new(backend_factory);

    // Initialize task manager.
    let task = Task::new(
        config.clone(),
        id_generator.clone(),
        storage.clone(),
        scheduler_client.clone(),
        backend_factory.clone(),
    )?;

    let task = Arc::new(task);

    let tcp_task = Task::new(
        tcp_config.clone(),
        id_generator.clone(),
        storage.clone(),
        scheduler_client.clone(),
        backend_factory.clone(),
    )?;

    let tcp_task = Arc::new(tcp_task);

    // Initialize persistent cache task manager.
    let persistent_cache_task = PersistentCacheTask::new(
        config.clone(),
        id_generator.clone(),
        storage.clone(),
        scheduler_client.clone(),
        backend_factory.clone(),
    )?;
    let persistent_cache_task = Arc::new(persistent_cache_task);

<<<<<<< HEAD
    let tcp_persistent_cache_task = PersistentCacheTask::new(
        tcp_config.clone(),
        id_generator.clone(),
        storage.clone(),
        scheduler_client.clone(),
        backend_factory.clone(),
    )?;
    let tcp_persistent_cache_task = Arc::new(tcp_persistent_cache_task);
=======
    let interface = Interface::new(config.host.ip.unwrap(), config.upload.rate_limit);
    let interface = Arc::new(interface);
>>>>>>> e05270e5

    // Initialize health server.
    let health = Health::new(
        SocketAddr::new(config.health.server.ip.unwrap(), config.health.server.port),
        shutdown.clone(),
        shutdown_complete_tx.clone(),
    );

    // Initialize metrics server.
    let metrics = Metrics::new(
        config.clone(),
        shutdown.clone(),
        shutdown_complete_tx.clone(),
    );

    // Initialize stats server.
    let stats = Stats::new(
        SocketAddr::new(config.stats.server.ip.unwrap(), config.stats.server.port),
        shutdown.clone(),
        shutdown_complete_tx.clone(),
    );

    // Initialize proxy server.
    let proxy = Proxy::new(
        config.clone(),
        task.clone(),
        shutdown.clone(),
        shutdown_complete_tx.clone(),
    );

    // Initialize scheduler announcer.
    let scheduler_announcer = SchedulerAnnouncer::new(
        config.clone(),
        id_generator.host_id(),
        scheduler_client.clone(),
        interface.clone(),
        shutdown.clone(),
        shutdown_complete_tx.clone(),
    )
    .await
    .inspect_err(|err| {
        error!("initialize scheduler announcer failed: {}", err);
    })?;

    // Initialize upload grpc server.
    let mut dfdaemon_upload_grpc = DfdaemonUploadServer::new(
        config.clone(),
        SocketAddr::new(config.upload.server.ip.unwrap(), config.upload.server.port),
        task.clone(),
        persistent_cache_task.clone(),
        interface.clone(),
        shutdown.clone(),
        shutdown_complete_tx.clone(),
    );

    // Initialize download grpc server.
    let mut dfdaemon_download_grpc = DfdaemonDownloadServer::new(
        config.clone(),
        config.download.server.socket_path.clone(),
        tcp_task.clone(),
        tcp_persistent_cache_task.clone(),
        shutdown.clone(),
        shutdown_complete_tx.clone(),
    );

    // Initialize download grpc server.
    let mut dfdaemon_upload_tcp = TCPServer::new(
        config.clone(),
        id_generator.clone(),
        storage.clone(),
        SocketAddr::new(config.upload.server.ip.unwrap(), config.upload.server.port + 1),
        shutdown.clone(),
        shutdown_complete_tx.clone(),
    );

    // Initialize garbage collector.
    let gc = GC::new(
        config.clone(),
        id_generator.host_id(),
        storage.clone(),
        scheduler_client.clone(),
        shutdown.clone(),
        shutdown_complete_tx.clone(),
    );

    // Log dfdaemon started pid.
    info!("dfdaemon started at pid {}", std::process::id());

    // grpc server started barrier.
    let grpc_server_started_barrier = Arc::new(Barrier::new(3));

    // Wait for servers to exit or shutdown signal.
    tokio::select! {
        _ = tokio::spawn(async move { dynconfig.run().await }) => {
            info!("dynconfig manager exited");
        },

        _ = tokio::spawn(async move { health.run().await }) => {
            info!("health server exited");
        },

        _ = tokio::spawn(async move { metrics.run().await }) => {
            info!("metrics server exited");
        },

        _ = tokio::spawn(async move { stats.run().await }) => {
            info!("stats server exited");
        },

        _ = tokio::spawn(async move { scheduler_announcer.run().await }) => {
            info!("announcer scheduler exited");
        },

        _ = tokio::spawn(async move { gc.run().await }) => {
            info!("garbage collector exited");
        },

        _ = {
            let barrier = grpc_server_started_barrier.clone();
            tokio::spawn(async move {
                dfdaemon_upload_grpc.run(barrier).await.unwrap_or_else(|err| error!("dfdaemon upload grpc server failed: {}", err));
            })
        } => {
            info!("dfdaemon upload grpc server exited");
        },

        _ = {
            let barrier = grpc_server_started_barrier.clone();
            tokio::spawn(async move {
                dfdaemon_download_grpc.run(barrier).await.unwrap_or_else(|err| error!("dfdaemon download grpc server failed: {}", err));
            })
        } => {
            info!("dfdaemon download grpc unix server exited");
        },
        
        _ = {
            let barrier = grpc_server_started_barrier.clone();
            tokio::spawn(async move {
                dfdaemon_upload_tcp.run(barrier).await.unwrap_or_else(|err| error!("dfdaemon upload tcp server failed: {}", err));
            })
        } => {
            info!("dfdaemon upload tcp server exited");
        },

        _ = {
            let barrier = grpc_server_started_barrier.clone();
            tokio::spawn(async move {
                proxy.run(barrier).await.unwrap_or_else(|err| error!("proxy server failed: {}", err));
            })
        } => {
            info!("proxy server exited");
        },

        _ = shutdown::shutdown_signal() => {},
    }

    // Trigger shutdown signal to other servers.
    shutdown.trigger();

    // Drop task to release scheduler_client. when drop the task, it will release the Arc reference
    // of scheduler_client, so scheduler_client can be released normally.
    drop(task);

    // Drop persistent cache task to release scheduler_client. when drop the persistent cache task, it will release the Arc reference
    // of scheduler_client, so scheduler_client can be released normally.
    drop(persistent_cache_task);

    // Drop scheduler_client to release dynconfig. when drop the scheduler_client, it will release the
    // Arc reference of dynconfig, so dynconfig can be released normally.
    drop(scheduler_client);

    // Drop shutdown_complete_rx to wait for the other server to exit.
    drop(shutdown_complete_tx);

    // Wait for the other server to exit.
    let _ = shutdown_complete_rx.recv().await;

    Ok(())
}<|MERGE_RESOLUTION|>--- conflicted
+++ resolved
@@ -247,7 +247,6 @@
     )?;
     let persistent_cache_task = Arc::new(persistent_cache_task);
 
-<<<<<<< HEAD
     let tcp_persistent_cache_task = PersistentCacheTask::new(
         tcp_config.clone(),
         id_generator.clone(),
@@ -256,10 +255,9 @@
         backend_factory.clone(),
     )?;
     let tcp_persistent_cache_task = Arc::new(tcp_persistent_cache_task);
-=======
+
     let interface = Interface::new(config.host.ip.unwrap(), config.upload.rate_limit);
     let interface = Arc::new(interface);
->>>>>>> e05270e5
 
     // Initialize health server.
     let health = Health::new(
