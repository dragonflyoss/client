--- conflicted
+++ resolved
@@ -532,13 +532,9 @@
                 offset,
                 digest.as_str(),
                 parent.id.as_str(),
-<<<<<<< HEAD
-                &mut content.as_slice(),
+                &mut reader,
                 load_to_cache,
                 length,
-=======
-                &mut reader,
->>>>>>> a7598871
             )
             .await
         {
