/*
 *     Copyright 2024 The Dragonfly Authors
 *
 * Licensed under the Apache License, Version 2.0 (the "License");
 * you may not use this file except in compliance with the License.
 * You may obtain a copy of the License at
 *
 *      http://www.apache.org/licenses/LICENSE-2.0
 *
 * Unless required by applicable law or agreed to in writing, software
 * distributed under the License is distributed on an "AS IS" BASIS,
 * WITHOUT WARRANTIES OR CONDITIONS OF ANY KIND, either express or implied.
 * See the License for the specific language governing permissions and
 * limitations under the License.
 */

use crate::grpc::{scheduler::SchedulerClient, REQUEST_TIMEOUT};
use crate::metrics::{
    collect_backend_request_failure_metrics, collect_backend_request_finished_metrics,
    collect_backend_request_started_metrics,
};
use crate::resource::parent_selector::ParentSelector;
use crate::resource::piece_collector::CollectedParent;
use dragonfly_api::common::v2::{
    Download, Hdfs, ObjectStorage, Peer, Piece, SizeScope, Task as CommonTask, TaskType,
    TrafficType,
};
use dragonfly_api::dfdaemon::{
    self,
    v2::{download_task_response, DownloadTaskResponse},
};
use dragonfly_api::errordetails::v2::{Backend, Unknown};
use dragonfly_api::scheduler::v2::{
    announce_peer_request, announce_peer_response, download_piece_back_to_source_failed_request,
    AnnouncePeerRequest, DeleteTaskRequest, DownloadPeerBackToSourceFailedRequest,
    DownloadPeerBackToSourceFinishedRequest, DownloadPeerBackToSourceStartedRequest,
    DownloadPeerFailedRequest, DownloadPeerFinishedRequest, DownloadPeerStartedRequest,
    DownloadPieceBackToSourceFailedRequest, DownloadPieceBackToSourceFinishedRequest,
    DownloadPieceFailedRequest, DownloadPieceFinishedRequest, RegisterPeerRequest,
    ReschedulePeerRequest, StatTaskRequest,
};
use dragonfly_client_backend::{BackendFactory, HeadRequest};
use dragonfly_client_config::dfdaemon::Config;
use dragonfly_client_core::{
    error::{BackendError, DownloadFromParentFailed, ErrorType, OrErr},
    Error, Result as ClientResult,
};
use dragonfly_client_storage::{metadata, Storage};
use dragonfly_client_util::{
    http::{hashmap_to_headermap, headermap_to_hashmap},
    id_generator::IDGenerator,
};
use reqwest::header::HeaderMap;
use std::collections::HashMap;
use std::path::Path;
use std::sync::{
    atomic::{AtomicBool, Ordering},
    Arc, Mutex,
};
use std::time::Instant;
use tokio::io::AsyncReadExt;
use tokio::sync::{
    mpsc::{self, Sender},
    Semaphore,
};
use tokio::task::JoinSet;
use tokio_stream::{wrappers::ReceiverStream, StreamExt};
use tonic::{Request, Status};
use tracing::{debug, error, info, instrument, warn, Instrument};

use super::*;

/// Task represents a task manager.
pub struct Task {
    /// config is the configuration of the dfdaemon.
    config: Arc<Config>,

    /// id_generator is the id generator.
    pub id_generator: Arc<IDGenerator>,

    /// storage is the local storage.
    storage: Arc<Storage>,

    /// scheduler_client is the grpc client of the scheduler.
    pub scheduler_client: Arc<SchedulerClient>,

    /// backend_factory is the backend factory.
    pub backend_factory: Arc<BackendFactory>,

    /// piece is the piece manager.
    pub piece: Arc<piece::Piece>,

    /// parent_selector is the parent selector.
    pub parent_selector: Arc<ParentSelector>,
}

/// Task implements the task manager.
impl Task {
    /// new returns a new Task.
    pub fn new(
        config: Arc<Config>,
        id_generator: Arc<IDGenerator>,
        storage: Arc<Storage>,
        scheduler_client: Arc<SchedulerClient>,
        backend_factory: Arc<BackendFactory>,
        parent_selector: Arc<ParentSelector>,
    ) -> ClientResult<Self> {
        let piece = piece::Piece::new(
            config.clone(),
            id_generator.clone(),
            storage.clone(),
            backend_factory.clone(),
        )?;
        let piece = Arc::new(piece);

        Ok(Self {
            config,
            id_generator,
            storage: storage.clone(),
            scheduler_client: scheduler_client.clone(),
            backend_factory: backend_factory.clone(),
            piece: piece.clone(),
            parent_selector: parent_selector.clone(),
        })
    }

    /// get gets the metadata of the task.
    #[instrument(skip_all)]
    pub fn get(&self, id: &str) -> ClientResult<Option<metadata::Task>> {
        self.storage.get_task(id)
    }

    /// download_started updates the metadata of the task when the task downloads started.
    #[instrument(skip_all)]
    pub async fn download_started(
        &self,
        id: &str,
        request: Download,
    ) -> ClientResult<metadata::Task> {
        let task = self.storage.prepare_download_task_started(id).await?;

        if task.content_length.is_some() && task.piece_length.is_some() {
            // Attempt to create a hard link from the task file to the output path.
            //
            // Behavior based on force_hard_link setting:
            // 1. force_hard_link is true:
            //    - Success: Continue processing
            //    - Failure: Return error immediately
            // 2. force_hard_link is false:
            //    - Success: Continue processing
            //    - Failure: Fall back to copying the file instead
            if let Some(output_path) = &request.output_path {
                if let Err(err) = self
                    .storage
                    .hard_link_task(id, Path::new(output_path.as_str()))
                    .await
                {
                    if request.force_hard_link {
                        return Err(err);
                    }
                }
            }

            return Ok(task);
        }

        // Handle the request header.
        let mut request_header =
            hashmap_to_headermap(&request.request_header).inspect_err(|err| {
                error!("convert header: {}", err);
            })?;

        // Remove the range header to prevent the server from
        // returning a 206 partial content and returning
        // a 200 full content.
        request_header.remove(reqwest::header::RANGE);

        // Head the url to get the content length.
        let backend = self.backend_factory.build(request.url.as_str())?;

        // Record the start time.
        let start_time = Instant::now();

        // Collect the backend request started metrics.
        collect_backend_request_started_metrics(
            backend.scheme().as_str(),
            http::Method::HEAD.as_str(),
        );
        let response = backend
            .head(HeadRequest {
                task_id: id.to_string(),
                url: request.url,
                http_header: Some(request_header),
                timeout: self.config.download.piece_timeout,
                client_cert: None,
                object_storage: request.object_storage,
                hdfs: request.hdfs,
            })
            .await
            .inspect_err(|_err| {
                // Collect the backend request failure metrics.
                collect_backend_request_failure_metrics(
                    backend.scheme().as_str(),
                    http::Method::HEAD.as_str(),
                );
            })?;

        // Check if the status code is success.
        if !response.success {
            // Collect the backend request failure metrics.
            collect_backend_request_failure_metrics(
                backend.scheme().as_str(),
                http::Method::HEAD.as_str(),
            );

            return Err(Error::BackendError(Box::new(BackendError {
                message: response.error_message.unwrap_or_default(),
                status_code: response.http_status_code,
                header: response.http_header,
            })));
        }

        // Collect the backend request finished metrics.
        collect_backend_request_finished_metrics(
            backend.scheme().as_str(),
            http::Method::HEAD.as_str(),
            start_time.elapsed(),
        );

        let content_length = match response.content_length {
            Some(content_length) => content_length,
            None => return Err(Error::InvalidContentLength),
        };

        let piece_length = match request.piece_length {
            Some(piece_length) => self
                .piece
                .calculate_piece_length(piece::PieceLengthStrategy::FixedPieceLength(piece_length)),
            None => {
                self.piece
                    .calculate_piece_length(piece::PieceLengthStrategy::OptimizeByFileLength(
                        content_length,
                    ))
            }
        };

        // If the task is not finished, check if the storage has enough space to
        // store the task.
        if !task.is_finished() && !self.storage.has_enough_space(content_length)? {
            return Err(Error::NoSpace(format!(
                "not enough space to store the task: content_length={}",
                content_length
            )));
        }

        let task = self
            .storage
            .download_task_started(id, piece_length, content_length, response.http_header)
            .await;

        // Attempt to create a hard link from the task file to the output path.
        //
        // Behavior based on force_hard_link setting:
        // 1. force_hard_link is true:
        //    - Success: Continue processing
        //    - Failure: Return error immediately
        // 2. force_hard_link is false:
        //    - Success: Continue processing
        //    - Failure: Fall back to copying the file instead
        if let Some(output_path) = &request.output_path {
            if let Err(err) = self
                .storage
                .hard_link_task(id, Path::new(output_path.as_str()))
                .await
            {
                if request.force_hard_link {
                    return Err(err);
                }
            }
        }

        task
    }

    /// download_finished updates the metadata of the task when the task downloads finished.
    #[instrument(skip_all)]
    pub fn download_finished(&self, id: &str) -> ClientResult<metadata::Task> {
        self.storage.download_task_finished(id)
    }

    /// download_failed updates the metadata of the task when the task downloads failed.
    #[instrument(skip_all)]
    pub async fn download_failed(&self, id: &str) -> ClientResult<()> {
        self.storage.download_task_failed(id).await.map(|_| ())
    }

    /// prefetch_task_started updates the metadata of the task when the task prefetch started.
    #[instrument(skip_all)]
    pub async fn prefetch_task_started(&self, id: &str) -> ClientResult<metadata::Task> {
        self.storage.prefetch_task_started(id).await
    }

    /// prefetch_task_failed updates the metadata of the task when the task prefetch failed.
    #[instrument(skip_all)]
    pub async fn prefetch_task_failed(&self, id: &str) -> ClientResult<metadata::Task> {
        self.storage.prefetch_task_failed(id).await
    }

    /// is_same_dev_inode checks if the task is on the same device inode as the given path.
    pub async fn is_same_dev_inode(&self, id: &str, to: &Path) -> ClientResult<bool> {
        self.storage.is_same_dev_inode_as_task(id, to).await
    }

    //// copy_task copies the task content to the destination.
    #[instrument(skip_all)]
    pub async fn copy_task(&self, id: &str, to: &Path) -> ClientResult<()> {
        self.storage.copy_task(id, to).await
    }

    /// download downloads a task.
    #[allow(clippy::too_many_arguments)]
    #[instrument(skip_all)]
    pub async fn download(
        &self,
        task: &metadata::Task,
        host_id: &str,
        peer_id: &str,
        request: Download,
        download_progress_tx: Sender<Result<DownloadTaskResponse, Status>>,
    ) -> ClientResult<()> {
        // Get the id of the task.
        let task_id = task.id.as_str();

        // Get the content length from the task.
        let Some(content_length) = task.content_length() else {
            error!("content length not found");
            return Err(Error::InvalidContentLength);
        };

        // Get the piece length from the task.
        let Some(piece_length) = task.piece_length() else {
            error!("piece length not found");
            return Err(Error::InvalidPieceLength);
        };

        // Calculate the interested pieces to download.
        let interested_pieces =
            match self
                .piece
                .calculate_interested(piece_length, content_length, request.range)
            {
                Ok(interested_pieces) => interested_pieces,
                Err(err) => {
                    error!("calculate interested pieces error: {:?}", err);
                    return Err(err);
                }
            };
        debug!(
            "interested pieces: {:?}",
            interested_pieces
                .iter()
                .map(|p| p.number)
                .collect::<Vec<u32>>()
        );

        // Construct the pieces for the download task started response.
        let mut pieces = Vec::new();
        for interested_piece in interested_pieces.clone() {
            pieces.push(Piece {
                number: interested_piece.number,
                parent_id: interested_piece.parent_id.clone(),
                offset: interested_piece.offset,
                length: interested_piece.length,
                digest: interested_piece.digest.clone(),
                content: None,
                traffic_type: None,
                cost: interested_piece.prost_cost(),
                created_at: Some(prost_wkt_types::Timestamp::from(
                    interested_piece.created_at,
                )),
            });
        }

        // Send the download task started request.
        download_progress_tx
            .send_timeout(
                Ok(DownloadTaskResponse {
                    host_id: host_id.to_string(),
                    task_id: task_id.to_string(),
                    peer_id: peer_id.to_string(),
                    response: Some(
                        download_task_response::Response::DownloadTaskStartedResponse(
                            dfdaemon::v2::DownloadTaskStartedResponse {
                                content_length,
                                range: request.range,
                                response_header: task.response_header.clone(),
                                pieces,
                                is_finished: task.is_finished(),
                            },
                        ),
                    ),
                }),
                REQUEST_TIMEOUT,
            )
            .await
            .inspect_err(|err| {
                error!("send DownloadTaskStartedResponse failed: {:?}", err);
            })?;

        // Download the pieces from the local.
        debug!("download the pieces from local");
        let finished_pieces = match self
            .download_partial_from_local(
                task,
                host_id,
                peer_id,
                request.need_piece_content,
                interested_pieces.clone(),
                download_progress_tx.clone(),
            )
            .await
        {
            Ok(finished_pieces) => finished_pieces,
            Err(err) => {
                error!("download from local error: {:?}", err);
                return Err(err);
            }
        };

        // Remove the finished pieces from the pieces.
        let interested_pieces = self
            .piece
            .remove_finished_from_interested(finished_pieces, interested_pieces);
        info!(
            "interested pieces after removing the finished piece: {:?}",
            interested_pieces
                .iter()
                .map(|p| p.number)
                .collect::<Vec<u32>>()
        );

        // Check if all pieces are downloaded.
        if interested_pieces.is_empty() {
            info!("all pieces are downloaded from local");
            return Ok(());
        };
        debug!("download the pieces with scheduler");

        // Download the pieces with scheduler.
        let finished_pieces = match self
            .download_partial_with_scheduler(
                task,
                host_id,
                peer_id,
                interested_pieces.clone(),
                content_length,
                request.clone(),
                download_progress_tx.clone(),
            )
            .await
        {
            Ok(finished_pieces) => finished_pieces,
            Err(err) => {
                error!("download with scheduler error: {:?}", err);

                // If disable back-to-source is true, return an error directly.
                if request.disable_back_to_source {
                    error!(
                        "download back-to-source is disabled, download with scheduler error: {:?}",
                        err
                    );
                    return Err(Error::Unknown("download failed".to_string()));
                };

                // Download the pieces from the source.
                if let Err(err) = self
                    .download_partial_from_source(
                        task,
                        host_id,
                        peer_id,
                        interested_pieces.clone(),
                        request.clone(),
                        download_progress_tx.clone(),
                    )
                    .await
                {
                    error!("download from source error: {:?}", err);
                    return Err(err);
                }

                info!("all pieces are downloaded from source");
                return Ok(());
            }
        };

        // Remove the finished pieces from the pieces.
        let interested_pieces = self
            .piece
            .remove_finished_from_interested(finished_pieces, interested_pieces);
        info!(
            "interested pieces after removing the finished piece: {:?}",
            interested_pieces
                .iter()
                .map(|p| p.number)
                .collect::<Vec<u32>>()
        );

        // Check if all pieces are downloaded.
        if interested_pieces.is_empty() {
            info!("all pieces are downloaded with scheduler");
            return Ok(());
        };

        // If disable back-to-source is true, return an error directly.
        if request.disable_back_to_source {
            error!("download back-to-source is disabled");
            return Err(Error::Unknown("download failed".to_string()));
        };

        // Download the pieces from the source.
        if let Err(err) = self
            .download_partial_from_source(
                task,
                host_id,
                peer_id,
                interested_pieces.clone(),
                request.clone(),
                download_progress_tx.clone(),
            )
            .await
        {
            error!("download from source error: {:?}", err);
            return Err(err);
        }

        info!("all pieces are downloaded from source");
        Ok(())
    }

    /// download_partial_with_scheduler downloads a partial task with scheduler.
    #[allow(clippy::too_many_arguments)]
    #[instrument(skip_all)]
    async fn download_partial_with_scheduler(
        &self,
        task: &metadata::Task,
        host_id: &str,
        peer_id: &str,
        interested_pieces: Vec<metadata::Piece>,
        content_length: u64,
        request: Download,
        download_progress_tx: Sender<Result<DownloadTaskResponse, Status>>,
    ) -> ClientResult<Vec<metadata::Piece>> {
        // Get the id of the task.
        let task_id = task.id.as_str();

        // Initialize the schedule count.
        let mut schedule_count = 0;

        // Initialize the finished pieces.
        let mut finished_pieces: Vec<metadata::Piece> = Vec::new();

        // Initialize stream channel.
        let (in_stream_tx, in_stream_rx) = mpsc::channel(10 * 1024);

        // Send the register peer request.
        in_stream_tx
            .send_timeout(
                AnnouncePeerRequest {
                    host_id: host_id.to_string(),
                    task_id: task_id.to_string(),
                    peer_id: peer_id.to_string(),
                    request: Some(announce_peer_request::Request::RegisterPeerRequest(
                        RegisterPeerRequest {
                            download: Some(request.clone()),
                        },
                    )),
                },
                REQUEST_TIMEOUT,
            )
            .await
            .inspect_err(|err| {
                error!("send RegisterPeerRequest failed: {:?}", err);
            })?;
        info!("sent RegisterPeerRequest");

        // Initialize the stream.
        let in_stream = ReceiverStream::new(in_stream_rx);
        let request_stream = Request::new(in_stream);
        let response = self
            .scheduler_client
            .announce_peer(task_id, peer_id, request_stream)
            .await
            .inspect_err(|err| {
                error!("announce peer failed: {:?}", err);
            })?;
        info!("announced peer has been connected");

        let out_stream = response
            .into_inner()
            .timeout(self.config.scheduler.schedule_timeout);
        tokio::pin!(out_stream);

        while let Some(message) = out_stream.try_next().await.inspect_err(|err| {
            error!("receive message from scheduler failed: {:?}", err);
        })? {
            // Check if the schedule count is exceeded.
            schedule_count += 1;
            if schedule_count > self.config.scheduler.max_schedule_count {
                in_stream_tx
                    .send_timeout(
                        AnnouncePeerRequest {
                            host_id: host_id.to_string(),
                            task_id: task_id.to_string(),
                            peer_id: peer_id.to_string(),
                            request: Some(
                                announce_peer_request::Request::DownloadPeerFailedRequest(
                                    DownloadPeerFailedRequest {
                                        description: Some(
                                            "max schedule count exceeded".to_string(),
                                        ),
                                    },
                                ),
                            ),
                        },
                        REQUEST_TIMEOUT,
                    )
                    .await
                    .unwrap_or_else(|err| {
                        error!("send DownloadPeerFailedRequest failed: {:?}", err)
                    });
                info!("sent DownloadPeerFailedRequest");

                // Wait for the latest message to be sent.
                in_stream_tx.closed().await;
                return Ok(finished_pieces);
            }

            let response = message?.response.ok_or(Error::UnexpectedResponse)?;
            match response {
                announce_peer_response::Response::EmptyTaskResponse(response) => {
                    // If the task is empty, return an empty vector.
                    info!("empty task response: {:?}", response);

                    // Send the download peer started request.
                    in_stream_tx
                        .send_timeout(
                            AnnouncePeerRequest {
                                host_id: host_id.to_string(),
                                task_id: task_id.to_string(),
                                peer_id: peer_id.to_string(),
                                request: Some(
                                    announce_peer_request::Request::DownloadPeerStartedRequest(
                                        DownloadPeerStartedRequest {},
                                    ),
                                ),
                            },
                            REQUEST_TIMEOUT,
                        )
                        .await
                        .inspect_err(|err| {
                            error!("send DownloadPeerStartedRequest failed: {:?}", err);
                        })?;
                    info!("sent DownloadPeerStartedRequest");

                    // Send the download peer finished request.
                    in_stream_tx
                        .send_timeout(
                            AnnouncePeerRequest {
                                host_id: host_id.to_string(),
                                task_id: task_id.to_string(),
                                peer_id: peer_id.to_string(),
                                request: Some(
                                    announce_peer_request::Request::DownloadPeerFinishedRequest(
                                        DownloadPeerFinishedRequest {
                                            content_length: 0,
                                            piece_count: 0,
                                        },
                                    ),
                                ),
                            },
                            REQUEST_TIMEOUT,
                        )
                        .await
                        .inspect_err(|err| {
                            error!("send DownloadPeerFinishedRequest failed: {:?}", err);
                        })?;
                    info!("sent DownloadPeerFinishedRequest");

                    // Wait for the latest message to be sent.
                    in_stream_tx.closed().await;
                    return Ok(Vec::new());
                }
                announce_peer_response::Response::NormalTaskResponse(response) => {
                    // If the task is normal, download the pieces from the parent.
                    info!(
                        "normal task response: {:?}",
                        response
                            .candidate_parents
                            .iter()
                            .map(|p| p.id.clone())
                            .collect::<Vec<String>>()
                    );

                    // Send the download peer started request.
                    match in_stream_tx
                        .send_timeout(
                            AnnouncePeerRequest {
                                host_id: host_id.to_string(),
                                task_id: task_id.to_string(),
                                peer_id: peer_id.to_string(),
                                request: Some(
                                    announce_peer_request::Request::DownloadPeerStartedRequest(
                                        DownloadPeerStartedRequest {},
                                    ),
                                ),
                            },
                            REQUEST_TIMEOUT,
                        )
                        .await
                    {
                        Ok(_) => info!("sent DownloadPeerStartedRequest"),
                        Err(err) => {
                            error!("send DownloadPeerStartedRequest failed: {:?}", err);
                            return Ok(finished_pieces);
                        }
                    };

                    // Remove the finished pieces from the pieces.
                    let remaining_interested_pieces = self.piece.remove_finished_from_interested(
                        finished_pieces.clone(),
                        interested_pieces.clone(),
                    );

                    // Download the pieces from the parent.
<<<<<<< HEAD
                    let partial_finished_pieces = if self.config.download.parent_selector.enable {
                        match self
                            .download_partial_with_scheduler_from_parent_selector(
                                task,
                                host_id,
                                peer_id,
                                response.candidate_parents.clone(),
                                remaining_interested_pieces.clone(),
                                request.is_prefetch,
                                request.need_piece_content,
                                request.load_to_cache,
                                download_progress_tx.clone(),
                                in_stream_tx.clone(),
                            )
                            .await
                        {
                            Ok(partial_finished_pieces) => {
                                info!(
                                    "schedule {} finished {} pieces from parent",
                                    schedule_count,
                                    partial_finished_pieces.len()
                                );

                                partial_finished_pieces
                            }
                            Err(err) => {
                                error!("download from parent error: {:?}", err);
                                Vec::new()
                            }
=======
                    let partial_finished_pieces = match self
                        .download_partial_with_scheduler_from_parent(
                            task,
                            host_id,
                            peer_id,
                            response.candidate_parents.clone(),
                            remaining_interested_pieces.clone(),
                            request.is_prefetch,
                            request.need_piece_content,
                            download_progress_tx.clone(),
                            in_stream_tx.clone(),
                        )
                        .await
                    {
                        Ok(partial_finished_pieces) => {
                            info!(
                                "schedule {} finished {} pieces from parent",
                                schedule_count,
                                partial_finished_pieces.len()
                            );

                            partial_finished_pieces
>>>>>>> 9ec926f8
                        }
                    } else {
                        match self
                            .download_partial_with_scheduler_from_parent(
                                task,
                                host_id,
                                peer_id,
                                response.candidate_parents.clone(),
                                remaining_interested_pieces.clone(),
                                request.is_prefetch,
                                request.need_piece_content,
                                request.load_to_cache,
                                download_progress_tx.clone(),
                                in_stream_tx.clone(),
                            )
                            .await
                        {
                            Ok(partial_finished_pieces) => {
                                info!(
                                    "schedule {} finished {} pieces from parent",
                                    schedule_count,
                                    partial_finished_pieces.len()
                                );

                                partial_finished_pieces
                            }
                            Err(err) => {
                                error!("download from parent error: {:?}", err);
                                Vec::new()
                            }
                        }
                    };

                    // Merge the finished pieces.
                    finished_pieces = self.piece.merge_finished_pieces(
                        finished_pieces.clone(),
                        partial_finished_pieces.clone(),
                    );

                    // Check if all pieces are downloaded.
                    if finished_pieces.len() == interested_pieces.len() {
                        // Send the download peer finished request.
                        match in_stream_tx
                            .send_timeout(
                                AnnouncePeerRequest {
                                    host_id: host_id.to_string(),
                                    task_id: task_id.to_string(),
                                    peer_id: peer_id.to_string(),
                                    request: Some(
                                        announce_peer_request::Request::DownloadPeerFinishedRequest(
                                            DownloadPeerFinishedRequest {
                                                content_length,
                                                piece_count: interested_pieces.len() as u32,
                                            },
                                        ),
                                    ),
                                },
                                REQUEST_TIMEOUT,
                            )
                            .await
                        {
                            Ok(_) => info!("sent DownloadPeerFinishedRequest"),
                            Err(err) => {
                                error!("send DownloadPeerFinishedRequest failed: {:?}", err);
                            }
                        }

                        // Wait for the latest message to be sent.
                        in_stream_tx.closed().await;
                        return Ok(finished_pieces);
                    }

                    // If not all pieces are downloaded, send the reschedule request.
                    match in_stream_tx
                        .send_timeout(
                            AnnouncePeerRequest {
                                host_id: host_id.to_string(),
                                task_id: task_id.to_string(),
                                peer_id: peer_id.to_string(),
                                request: Some(
                                    announce_peer_request::Request::ReschedulePeerRequest(
                                        ReschedulePeerRequest {
                                            candidate_parents: response.candidate_parents,
                                            description: Some(
                                                "not all pieces are downloaded from parent"
                                                    .to_string(),
                                            ),
                                        },
                                    ),
                                ),
                            },
                            REQUEST_TIMEOUT,
                        )
                        .await
                    {
                        Ok(_) => info!("sent ReschedulePeerRequest"),
                        Err(err) => {
                            error!("send ReschedulePeerRequest failed: {:?}", err);
                            return Ok(finished_pieces);
                        }
                    };
                }
                announce_peer_response::Response::NeedBackToSourceResponse(response) => {
                    // If the task need back to source, download the pieces from the source.
                    info!("need back to source response: {:?}", response);

                    // Send the download peer back-to-source request.
                    match in_stream_tx
                        .send_timeout(AnnouncePeerRequest {
                            host_id: host_id.to_string(),
                            task_id: task_id.to_string(),
                            peer_id: peer_id.to_string(),
                            request: Some(
                                announce_peer_request::Request::DownloadPeerBackToSourceStartedRequest(
                                    DownloadPeerBackToSourceStartedRequest {
                                        description: None,
                                    },
                                ),
                            ),
                        }, REQUEST_TIMEOUT)
                    .await {
                        Ok(_) => info!("sent DownloadPeerBackToSourceStartedRequest"),
                        Err(err) => {
                            error!("send DownloadPeerBackToSourceStartedRequest failed: {:?}", err);
                            return Ok(finished_pieces);
                        }
                    };

                    // Remove the finished pieces from the pieces.
                    let remaining_interested_pieces = self.piece.remove_finished_from_interested(
                        finished_pieces.clone(),
                        interested_pieces.clone(),
                    );

                    // Download the pieces from the source.
                    let partial_finished_pieces = match self
                        .download_partial_with_scheduler_from_source(
                            task,
                            host_id,
                            peer_id,
                            remaining_interested_pieces.clone(),
                            request.clone(),
                            download_progress_tx.clone(),
                            in_stream_tx.clone(),
                        )
                        .await
                    {
                        Ok(finished_pieces) => finished_pieces,
                        Err(err) => {
                            in_stream_tx
                                .send_timeout(AnnouncePeerRequest {
                                    host_id: host_id.to_string(),
                                    task_id: task_id.to_string(),
                                    peer_id: peer_id.to_string(),
                                    request: Some(
                                        announce_peer_request::Request::DownloadPeerBackToSourceFailedRequest(
                                            DownloadPeerBackToSourceFailedRequest {
                                                description: Some(err.to_string()),
                                            },
                                        ),
                                    ),
                                }, REQUEST_TIMEOUT)
                                .await
                                .unwrap_or_else(|err| {
                                    error!("send DownloadPeerBackToSourceFailedRequest failed: {:?}", err)
                                });
                            info!("sent DownloadPeerBackToSourceFailedRequest");

                            // Wait for the latest message to be sent.
                            in_stream_tx.closed().await;
                            return Ok(finished_pieces);
                        }
                    };

                    // Merge the finished pieces.
                    finished_pieces = self.piece.merge_finished_pieces(
                        finished_pieces.clone(),
                        partial_finished_pieces.clone(),
                    );

                    if partial_finished_pieces.len() == remaining_interested_pieces.len() {
                        // Send the download peer finished request.
                        match in_stream_tx
                            .send_timeout(
                                AnnouncePeerRequest {
                                    host_id: host_id.to_string(),
                                    task_id: task_id.to_string(),
                                    peer_id: peer_id.to_string(),
                                    request: Some(
                                        announce_peer_request::Request::DownloadPeerBackToSourceFinishedRequest(
                                            DownloadPeerBackToSourceFinishedRequest {
                                                content_length,
                                                piece_count: interested_pieces.len() as u32,
                                            },
                                        ),
                                    ),
                                },
                                REQUEST_TIMEOUT,
                            )
                            .await
                        {
                            Ok(_) => info!("sent DownloadPeerBackToSourceFinishedRequest"),
                            Err(err) => {
                                error!("send DownloadPeerBackToSourceFinishedRequest failed: {:?}", err);
                            }
                        }

                        // Wait for the latest message to be sent.
                        in_stream_tx.closed().await;
                        return Ok(finished_pieces);
                    }

                    match in_stream_tx
                        .send_timeout(AnnouncePeerRequest {
                            host_id: host_id.to_string(),
                            task_id: task_id.to_string(),
                            peer_id: peer_id.to_string(),
                            request: Some(
                                announce_peer_request::Request::DownloadPeerBackToSourceFailedRequest(
                                    DownloadPeerBackToSourceFailedRequest {
                                        description: Some("not all pieces are downloaded from source".to_string()),
                                    },
                                ),
                            ),
                        }, REQUEST_TIMEOUT)
                    .await {
                        Ok(_) => info!("sent DownloadPeerBackToSourceFailedRequest"),
                        Err(err) => {
                            error!("send DownloadPeerBackToSourceFailedRequest failed: {:?}", err);
                        }
                    }

                    // Wait for the latest message to be sent.
                    in_stream_tx.closed().await;
                    return Ok(finished_pieces);
                }
            }
        }

        // If the stream is finished abnormally, return an error.
        error!("stream is finished abnormally");
        Ok(finished_pieces)
    }

    /// download_partial_with_scheduler_from_parent downloads a partial task with scheduler from a parent.
    #[allow(clippy::too_many_arguments)]
    #[instrument(skip_all)]
    async fn download_partial_with_scheduler_from_parent(
        &self,
        task: &metadata::Task,
        host_id: &str,
        peer_id: &str,
        parents: Vec<Peer>,
        interested_pieces: Vec<metadata::Piece>,
        is_prefetch: bool,
        need_piece_content: bool,
        download_progress_tx: Sender<Result<DownloadTaskResponse, Status>>,
        in_stream_tx: Sender<AnnouncePeerRequest>,
    ) -> ClientResult<Vec<metadata::Piece>> {
        // Get the id of the task.
        let task_id = task.id.as_str();

        // Convert Peer to CollectedParent
        let collected_parents: Vec<CollectedParent> = parents
            .clone()
            .into_iter()
            .map(|peer| CollectedParent {
                id: peer.id,
                host: peer.host,
            })
            .collect();

        // Initialize the piece collector.
        let piece_collector = piece_collector::PieceCollector::new(
            self.config.clone(),
            host_id,
            task_id,
            interested_pieces.clone(),
            collected_parents.clone(),
        )
        .await;
        let mut piece_collector_rx = piece_collector.run().await;

        // Initialize the interrupt. If download from parent failed with scheduler or download
        // progress, interrupt the collector and return the finished pieces.
        let interrupt = Arc::new(AtomicBool::new(false));

        // Initialize the finished pieces.
        let finished_pieces = Arc::new(Mutex::new(Vec::new()));

        // Initialize the join set.
        let mut join_set = JoinSet::new();
        let semaphore = Arc::new(Semaphore::new(
            self.config.download.concurrent_piece_count as usize,
        ));
        while let Some(collect_piece) = piece_collector_rx.recv().await {
            if interrupt.load(Ordering::SeqCst) {
                // If the interrupt is true, break the collector loop.
                debug!("interrupt the piece collector");
                drop(piece_collector_rx);
                break;
            }

            async fn download_from_parent(
                task_id: String,
                host_id: String,
                peer_id: String,
                number: u32,
                length: u64,
                parent: piece_collector::CollectedParent,
                piece_manager: Arc<piece::Piece>,
                download_progress_tx: Sender<Result<DownloadTaskResponse, Status>>,
                in_stream_tx: Sender<AnnouncePeerRequest>,
                interrupt: Arc<AtomicBool>,
                finished_pieces: Arc<Mutex<Vec<metadata::Piece>>>,
                is_prefetch: bool,
                need_piece_content: bool,
            ) -> ClientResult<metadata::Piece> {
                let piece_id = piece_manager.id(task_id.as_str(), number);
                info!(
                    "start to download piece {} from parent {:?}",
                    piece_id,
                    parent.id.clone()
                );

                let metadata = piece_manager
                    .download_from_parent(
                        piece_id.as_str(),
                        host_id.as_str(),
                        task_id.as_str(),
                        number,
                        length,
                        parent.clone(),
                        is_prefetch,
                    )
                    .await
                    .map_err(|err| {
                        error!(
                            "download piece {} from parent {:?} error: {:?}",
                            piece_id,
                            parent.id.clone(),
                            err
                        );
                        Error::DownloadFromParentFailed(DownloadFromParentFailed {
                            piece_number: number,
                            parent_id: parent.id.clone(),
                        })
                    })?;

                // Construct the piece.
                let mut piece = Piece {
                    number: metadata.number,
                    parent_id: metadata.parent_id.clone(),
                    offset: metadata.offset,
                    length: metadata.length,
                    digest: metadata.digest.clone(),
                    content: None,
                    traffic_type: Some(TrafficType::RemotePeer as i32),
                    cost: metadata.prost_cost(),
                    created_at: Some(prost_wkt_types::Timestamp::from(metadata.created_at)),
                };

                // If need_piece_content is true, read the piece content from the local.
                if need_piece_content {
                    let mut reader = piece_manager
                        .download_from_local_into_async_read(
                            piece_id.as_str(),
                            task_id.as_str(),
                            metadata.length,
                            None,
                            true,
                            false,
                        )
                        .await
                        .inspect_err(|err| {
                            error!("read piece {} failed: {:?}", piece_id, err);
                            interrupt.store(true, Ordering::SeqCst);
                        })?;

                    let mut content = vec![0; metadata.length as usize];
                    reader.read_exact(&mut content).await.inspect_err(|err| {
                        error!("read piece {} failed: {:?}", piece_id, err);
                        interrupt.store(true, Ordering::SeqCst);
                    })?;

                    piece.content = Some(content);
                }

                // Send the download piece finished request.
                in_stream_tx
                    .send_timeout(
                        AnnouncePeerRequest {
                            host_id: host_id.to_string(),
                            task_id: task_id.to_string(),
                            peer_id: peer_id.to_string(),
                            request: Some(
                                announce_peer_request::Request::DownloadPieceFinishedRequest(
                                    DownloadPieceFinishedRequest {
                                        piece: Some(piece.clone()),
                                    },
                                ),
                            ),
                        },
                        REQUEST_TIMEOUT,
                    )
                    .await
                    .unwrap_or_else(|err| {
                        error!(
                            "send DownloadPieceFinishedRequest for piece {} failed: {:?}",
                            piece_id, err
                        );
                        interrupt.store(true, Ordering::SeqCst);
                    });

                // Send the download progress.
                download_progress_tx
                    .send_timeout(
                        Ok(DownloadTaskResponse {
                            host_id: host_id.to_string(),
                            task_id: task_id.to_string(),
                            peer_id: peer_id.to_string(),
                            response: Some(
                                download_task_response::Response::DownloadPieceFinishedResponse(
                                    dfdaemon::v2::DownloadPieceFinishedResponse {
                                        piece: Some(piece.clone()),
                                    },
                                ),
                            ),
                        }),
                        REQUEST_TIMEOUT,
                    )
                    .await
                    .unwrap_or_else(|err| {
                        error!(
                            "send DownloadPieceFinishedResponse for piece {} failed: {:?}",
                            piece_id, err
                        );
                        interrupt.store(true, Ordering::SeqCst);
                    });

                info!(
                    "finished piece {} from parent {:?}",
                    piece_id, metadata.parent_id
                );

                let mut finished_pieces = finished_pieces.lock().unwrap();
                finished_pieces.push(metadata.clone());

                Ok(metadata)
            }

            let task_id = task_id.to_string();
            let host_id = host_id.to_string();
            let peer_id = peer_id.to_string();
            let piece_manager = self.piece.clone();
            let download_progress_tx = download_progress_tx.clone();
            let in_stream_tx = in_stream_tx.clone();
            let interrupt = interrupt.clone();
            let finished_pieces = finished_pieces.clone();
            let permit = semaphore.clone().acquire_owned().await.unwrap();
            join_set.spawn(async move {
                let _permit = permit;
                download_from_parent(
                    task_id,
                    host_id,
                    peer_id,
                    collect_piece.number,
                    collect_piece.length,
                    collect_piece.parent.clone(),
                    piece_manager,
                    download_progress_tx,
                    in_stream_tx,
                    interrupt,
                    finished_pieces,
                    is_prefetch,
                    need_piece_content,
                )
                .in_current_span()
                .await
            });
        }

        // Wait for the pieces to be downloaded.
        while let Some(message) = join_set
            .join_next()
            .await
            .transpose()
            .or_err(ErrorType::AsyncRuntimeError)?
        {
            match message {
                Ok(_) => {}
                Err(Error::DownloadFromParentFailed(err)) => {
                    let (piece_number, parent_id) = (err.piece_number, err.parent_id);

                    // Send the download piece failed request.
                    in_stream_tx
                        .send_timeout(
                            AnnouncePeerRequest {
                                host_id: host_id.to_string(),
                                task_id: task_id.to_string(),
                                peer_id: peer_id.to_string(),
                                request: Some(
                                    announce_peer_request::Request::DownloadPieceFailedRequest(
                                        DownloadPieceFailedRequest {
                                            piece_number: Some(err.piece_number),
                                            parent_id,
                                            temporary: true,
                                        },
                                    ),
                                ),
                            },
                            REQUEST_TIMEOUT,
                        )
                        .await
                        .unwrap_or_else(|err| {
                            error!(
                                "send DownloadPieceFailedRequest for piece {} failed: {:?}",
                                self.piece.id(task_id, piece_number),
                                err
                            )
                        });

                    // If the download failed from the parent, continue to download the next
                    // piece and ignore the error.
                    continue;
                }
                Err(Error::SendTimeout) => {
                    join_set.shutdown().await;

                    // If the send timeout with scheduler or download progress, return the finished pieces.
                    // It will stop the download from the parent with scheduler
                    // and download from the source directly from middle.
                    let finished_pieces = finished_pieces.lock().unwrap().clone();
                    return Ok(finished_pieces);
                }
                Err(err) => {
                    error!("download from parent error: {:?}", err);

                    // If the unknown error occurred, continue to download the next piece and
                    // ignore the error.
                    continue;
                }
            }
        }

        let finished_pieces = finished_pieces.lock().unwrap().clone();
        Ok(finished_pieces)
    }

    /// download_partial_with_scheduler_from_source downloads a partial task with scheduler from the source.
    #[allow(clippy::too_many_arguments)]
    #[instrument(skip_all)]
    async fn download_partial_with_scheduler_from_source(
        &self,
        task: &metadata::Task,
        host_id: &str,
        peer_id: &str,
        interested_pieces: Vec<metadata::Piece>,
        request: Download,
        download_progress_tx: Sender<Result<DownloadTaskResponse, Status>>,
        in_stream_tx: Sender<AnnouncePeerRequest>,
    ) -> ClientResult<Vec<metadata::Piece>> {
        // Get the id of the task.
        let task_id = task.id.as_str();

        // Convert the header.
        let request_header: HeaderMap = (&request.request_header)
            .try_into()
            .or_err(ErrorType::ParseError)?;

        // Initialize the finished pieces.
        let mut finished_pieces: Vec<metadata::Piece> = Vec::new();

        // Download the piece from the local.
        let mut join_set = JoinSet::new();
        let semaphore = Arc::new(Semaphore::new(
            self.config.download.concurrent_piece_count as usize,
        ));
        for interested_piece in interested_pieces {
            async fn download_from_source(
                task_id: String,
                host_id: String,
                peer_id: String,
                number: u32,
                url: String,
                offset: u64,
                length: u64,
                request_header: HeaderMap,
                is_prefetch: bool,
                need_piece_content: bool,
                piece_manager: Arc<piece::Piece>,
                download_progress_tx: Sender<Result<DownloadTaskResponse, Status>>,
                in_stream_tx: Sender<AnnouncePeerRequest>,
                object_storage: Option<ObjectStorage>,
                hdfs: Option<Hdfs>,
            ) -> ClientResult<metadata::Piece> {
                let piece_id = piece_manager.id(task_id.as_str(), number);
                info!("start to download piece {} from source", piece_id);

                let metadata = piece_manager
                    .download_from_source(
                        piece_id.as_str(),
                        task_id.as_str(),
                        number,
                        url.as_str(),
                        offset,
                        length,
                        request_header,
                        is_prefetch,
                        object_storage,
                        hdfs,
                    )
                    .await?;

                // Construct the piece.
                let mut piece = Piece {
                    number: metadata.number,
                    parent_id: metadata.parent_id.clone(),
                    offset: metadata.offset,
                    length: metadata.length,
                    digest: metadata.digest.clone(),
                    content: None,
                    traffic_type: Some(TrafficType::BackToSource as i32),
                    cost: metadata.prost_cost(),
                    created_at: Some(prost_wkt_types::Timestamp::from(metadata.created_at)),
                };

                // If need_piece_content is true, read the piece content from the local.
                if need_piece_content {
                    let mut reader = piece_manager
                        .download_from_local_into_async_read(
                            piece_id.as_str(),
                            task_id.as_str(),
                            metadata.length,
                            None,
                            true,
                            false,
                        )
                        .await
                        .inspect_err(|err| {
                            error!("read piece {} failed: {:?}", piece_id, err);
                        })?;

                    let mut content = vec![0; metadata.length as usize];
                    reader.read_exact(&mut content).await.inspect_err(|err| {
                        error!("read piece {} failed: {:?}", piece_id, err);
                    })?;

                    piece.content = Some(content);
                }

                // Send the download piece finished request.
                in_stream_tx
                        .send_timeout(
                            AnnouncePeerRequest {
                                host_id: host_id.to_string(),
                                task_id: task_id.to_string(),
                                peer_id: peer_id.to_string(),
                                request: Some(
                                    announce_peer_request::Request::DownloadPieceBackToSourceFinishedRequest(
                                        DownloadPieceBackToSourceFinishedRequest {
                                            piece: Some(piece.clone()),
                                        },
                                    ),
                                ),
                            },
                            REQUEST_TIMEOUT,
                        )
                        .await.unwrap_or_else(|err| {
                            error!("send DownloadPieceBackToSourceFinishedRequest for piece {} failed: {:?}", piece_id, err);
                        });

                // Send the download progress.
                download_progress_tx
                    .send_timeout(
                        Ok(DownloadTaskResponse {
                            host_id: host_id.to_string(),
                            task_id: task_id.to_string(),
                            peer_id: peer_id.to_string(),
                            response: Some(
                                download_task_response::Response::DownloadPieceFinishedResponse(
                                    dfdaemon::v2::DownloadPieceFinishedResponse {
                                        piece: Some(piece.clone()),
                                    },
                                ),
                            ),
                        }),
                        REQUEST_TIMEOUT,
                    )
                    .await
                    .unwrap_or_else(|err| {
                        error!(
                            "send DownloadPieceFinishedResponse for piece {} failed: {:?}",
                            piece_id, err
                        );
                    });

                info!("finished piece {} from source", piece_id);
                Ok(metadata)
            }

            let task_id = task_id.to_string();
            let host_id = host_id.to_string();
            let peer_id = peer_id.to_string();
            let url = request.url.clone();
            let request_header = request_header.clone();
            let piece_manager = self.piece.clone();
            let download_progress_tx = download_progress_tx.clone();
            let in_stream_tx = in_stream_tx.clone();
            let object_storage = request.object_storage.clone();
            let hdfs = request.hdfs.clone();
            let permit = semaphore.clone().acquire_owned().await.unwrap();
            join_set.spawn(async move {
                let _permit = permit;
                download_from_source(
                    task_id,
                    host_id,
                    peer_id,
                    interested_piece.number,
                    url,
                    interested_piece.offset,
                    interested_piece.length,
                    request_header,
                    request.is_prefetch,
                    request.need_piece_content,
                    piece_manager,
                    download_progress_tx,
                    in_stream_tx,
                    object_storage,
                    hdfs,
                )
                .in_current_span()
                .await
            });
        }

        // Wait for the pieces to be downloaded.
        while let Some(message) = join_set
            .join_next()
            .await
            .transpose()
            .or_err(ErrorType::AsyncRuntimeError)?
        {
            match message {
                Ok(metadata) => {
                    // Store the finished piece.
                    finished_pieces.push(metadata.clone());
                }
                Err(Error::BackendError(err)) => {
                    join_set.shutdown().await;

                    // Send the download piece http failed request.
                    in_stream_tx.send_timeout(AnnouncePeerRequest {
                                    host_id: host_id.to_string(),
                                    task_id: task_id.to_string(),
                                    peer_id: peer_id.to_string(),
                                    request: Some(announce_peer_request::Request::DownloadPieceBackToSourceFailedRequest(
                                            DownloadPieceBackToSourceFailedRequest{
                                                piece_number: None,
                                                response: Some(download_piece_back_to_source_failed_request::Response::Backend(
                                                        Backend{
                                                            message: err.message.clone(),
                                                            header: headermap_to_hashmap(&err.header.clone().unwrap_or_default()),
                                                            status_code: err.status_code.map(|code| code.as_u16() as i32),
                                                        }
                                                )),
                                            }
                                    )),
                                }, REQUEST_TIMEOUT)
                                .await
                                .unwrap_or_else(|err| error!("send DownloadPieceBackToSourceFailedRequest error: {:?}", err));

                    // If the backend error with source, return the error.
                    // It will stop the download from the source with scheduler
                    // and download from the source directly from beginning.
                    return Err(Error::BackendError(err));
                }
                Err(Error::SendTimeout) => {
                    join_set.shutdown().await;

                    // Send the download piece failed request.
                    in_stream_tx.send_timeout(AnnouncePeerRequest {
                                    host_id: host_id.to_string(),
                                    task_id: task_id.to_string(),
                                    peer_id: peer_id.to_string(),
                                    request: Some(announce_peer_request::Request::DownloadPieceBackToSourceFailedRequest(
                                            DownloadPieceBackToSourceFailedRequest{
                                                piece_number: None,
                                                response: Some(download_piece_back_to_source_failed_request::Response::Unknown(
                                                        Unknown{
                                                            message: Some("send timeout".to_string()),
                                                        }
                                                )),
                                            }
                                    )),
                                }, REQUEST_TIMEOUT)
                                .await
                                .unwrap_or_else(|err| error!("send DownloadPieceBackToSourceFailedRequest error: {:?}", err));

                    // If the send timeout with scheduler or download progress, return
                    // the finished pieces. It will stop the download from the source with
                    // scheduler and download from the source directly from middle.
                    return Ok(finished_pieces);
                }
                Err(err) => {
                    join_set.shutdown().await;

                    // Send the download piece failed request.
                    in_stream_tx.send_timeout(AnnouncePeerRequest {
                                    host_id: host_id.to_string(),
                                    task_id: task_id.to_string(),
                                    peer_id: peer_id.to_string(),
                                    request: Some(announce_peer_request::Request::DownloadPieceBackToSourceFailedRequest(
                                            DownloadPieceBackToSourceFailedRequest{
                                                piece_number: None,
                                                response: Some(download_piece_back_to_source_failed_request::Response::Unknown(
                                                        Unknown{
                                                            message: Some(err.to_string()),
                                                        }
                                                )),
                                            }
                                    )),
                                }, REQUEST_TIMEOUT)
                                .await
                                .unwrap_or_else(|err| error!("send DownloadPieceBackToSourceFailedRequest error: {:?}", err));

                    // If the unknown error, return the error.
                    // It will stop the download from the source with scheduler
                    // and download from the source directly from beginning.
                    return Err(err);
                }
            }
        }

        Ok(finished_pieces)
    }

    /// download_partial_from_local downloads a partial task from a local.
    #[allow(clippy::too_many_arguments)]
    #[instrument(skip_all)]
    async fn download_partial_from_local(
        &self,
        task: &metadata::Task,
        host_id: &str,
        peer_id: &str,
        need_piece_content: bool,
        interested_pieces: Vec<metadata::Piece>,
        download_progress_tx: Sender<Result<DownloadTaskResponse, Status>>,
    ) -> ClientResult<Vec<metadata::Piece>> {
        // Get the id of the task.
        let task_id = task.id.as_str();

        // Initialize the finished pieces.
        let mut finished_pieces: Vec<metadata::Piece> = Vec::new();

        // Download the piece from the local.
        for interested_piece in interested_pieces {
            let piece_id = self.piece.id(task_id, interested_piece.number);

            // Get the piece metadata from the local storage.
            let piece = match self.piece.get(piece_id.as_str()) {
                Ok(Some(piece)) => piece,
                Ok(None) => {
                    debug!("piece {} not found in local storage", piece_id);
                    continue;
                }
                Err(err) => {
                    error!("get piece {} from local storage error: {:?}", piece_id, err);
                    continue;
                }
            };

            if !piece.is_finished() {
                debug!("piece {} is not finished, skip it", piece_id);
                continue;
            }

            // Fake the download from the local.
            self.piece.download_from_local(task_id, piece.length);
            info!("finished piece {} from local", piece_id,);

            // Construct the piece.
            let mut piece = Piece {
                number: piece.number,
                parent_id: None,
                offset: piece.offset,
                length: piece.length,
                digest: piece.digest.clone(),
                content: None,
                traffic_type: Some(TrafficType::LocalPeer as i32),
                cost: piece.prost_cost(),
                created_at: Some(prost_wkt_types::Timestamp::from(piece.created_at)),
            };

            // If need_piece_content is true, read the piece content from the local.
            if need_piece_content {
                let mut reader = self
                    .piece
                    .download_from_local_into_async_read(
                        piece_id.as_str(),
                        task_id,
                        piece.length,
                        None,
                        true,
                        false,
                    )
                    .await
                    .inspect_err(|err| {
                        error!("read piece {} failed: {:?}", piece_id, err);
                    })?;

                let mut content = vec![0; piece.length as usize];
                reader.read_exact(&mut content).await.inspect_err(|err| {
                    error!("read piece {} failed: {:?}", piece_id, err);
                })?;

                piece.content = Some(content);
            }

            // Send the download progress.
            download_progress_tx
                .send_timeout(
                    Ok(DownloadTaskResponse {
                        host_id: host_id.to_string(),
                        task_id: task_id.to_string(),
                        peer_id: peer_id.to_string(),
                        response: Some(
                            download_task_response::Response::DownloadPieceFinishedResponse(
                                dfdaemon::v2::DownloadPieceFinishedResponse {
                                    piece: Some(piece.clone()),
                                },
                            ),
                        ),
                    }),
                    REQUEST_TIMEOUT,
                )
                .await
                .unwrap_or_else(|err| {
                    error!(
                        "send DownloadPieceFinishedResponse for piece {} failed: {:?}",
                        piece_id, err
                    );
                });

            // Store the finished piece.
            finished_pieces.push(interested_piece.clone());
        }

        Ok(finished_pieces)
    }

    /// download_partial_from_source downloads a partial task from the source.
    #[allow(clippy::too_many_arguments)]
    #[instrument(skip_all)]
    async fn download_partial_from_source(
        &self,
        task: &metadata::Task,
        host_id: &str,
        peer_id: &str,
        interested_pieces: Vec<metadata::Piece>,
        request: Download,
        download_progress_tx: Sender<Result<DownloadTaskResponse, Status>>,
    ) -> ClientResult<Vec<metadata::Piece>> {
        // Get the id of the task.
        let task_id = task.id.as_str();

        // Convert the header.
        let request_header: HeaderMap = (&request.request_header)
            .try_into()
            .or_err(ErrorType::ParseError)?;

        // Initialize the finished pieces.
        let mut finished_pieces: Vec<metadata::Piece> = Vec::new();

        // Download the pieces.
        let mut join_set = JoinSet::new();
        let semaphore = Arc::new(Semaphore::new(
            self.config.download.concurrent_piece_count as usize,
        ));
        for interested_piece in interested_pieces.clone() {
            async fn download_from_source(
                task_id: String,
                host_id: String,
                peer_id: String,
                number: u32,
                url: String,
                offset: u64,
                length: u64,
                request_header: HeaderMap,
                is_prefetch: bool,
                need_piece_content: bool,
                piece_manager: Arc<piece::Piece>,
                download_progress_tx: Sender<Result<DownloadTaskResponse, Status>>,
                object_storage: Option<ObjectStorage>,
                hdfs: Option<Hdfs>,
            ) -> ClientResult<metadata::Piece> {
                let piece_id = piece_manager.id(task_id.as_str(), number);
                info!("start to download piece {} from source", piece_id);

                let metadata = piece_manager
                    .download_from_source(
                        piece_id.as_str(),
                        task_id.as_str(),
                        number,
                        url.as_str(),
                        offset,
                        length,
                        request_header,
                        is_prefetch,
                        object_storage,
                        hdfs,
                    )
                    .await?;

                // Construct the piece.
                let mut piece = Piece {
                    number: metadata.number,
                    parent_id: None,
                    offset: metadata.offset,
                    length: metadata.length,
                    digest: metadata.digest.clone(),
                    content: None,
                    traffic_type: Some(TrafficType::BackToSource as i32),
                    cost: metadata.prost_cost(),
                    created_at: Some(prost_wkt_types::Timestamp::from(metadata.created_at)),
                };

                // If need_piece_content is true, read the piece content from the local.
                if need_piece_content {
                    let mut reader = piece_manager
                        .download_from_local_into_async_read(
                            piece_id.as_str(),
                            task_id.as_str(),
                            piece.length,
                            None,
                            true,
                            false,
                        )
                        .await
                        .inspect_err(|err| {
                            error!("read piece {} failed: {:?}", piece_id, err);
                        })?;

                    let mut content = vec![0; piece.length as usize];
                    reader.read_exact(&mut content).await.inspect_err(|err| {
                        error!("read piece {} failed: {:?}", piece_id, err);
                    })?;

                    piece.content = Some(content);
                }

                // Send the download progress.
                download_progress_tx
                    .send_timeout(
                        Ok(DownloadTaskResponse {
                            host_id: host_id.to_string(),
                            task_id: task_id.to_string(),
                            peer_id: peer_id.to_string(),
                            response: Some(
                                download_task_response::Response::DownloadPieceFinishedResponse(
                                    dfdaemon::v2::DownloadPieceFinishedResponse {
                                        piece: Some(piece.clone()),
                                    },
                                ),
                            ),
                        }),
                        REQUEST_TIMEOUT,
                    )
                    .await
                    .unwrap_or_else(|err| {
                        error!(
                            "send DownloadPieceFinishedResponse for piece {} failed: {:?}",
                            piece_id, err
                        );
                    });

                info!("finished piece {} from source", piece_id);
                Ok(metadata)
            }

            let task_id = task_id.to_string();
            let host_id = host_id.to_string();
            let peer_id = peer_id.to_string();
            let url = request.url.clone();
            let request_header = request_header.clone();
            let piece_manager = self.piece.clone();
            let download_progress_tx = download_progress_tx.clone();
            let object_storage = request.object_storage.clone();
            let hdfs = request.hdfs.clone();
            let permit = semaphore.clone().acquire_owned().await.unwrap();
            join_set.spawn(async move {
                let _permit = permit;
                download_from_source(
                    task_id,
                    host_id,
                    peer_id,
                    interested_piece.number,
                    url,
                    interested_piece.offset,
                    interested_piece.length,
                    request_header,
                    request.is_prefetch,
                    request.need_piece_content,
                    piece_manager,
                    download_progress_tx,
                    object_storage,
                    hdfs,
                )
                .in_current_span()
                .await
            });
        }

        // Wait for the pieces to be downloaded.
        while let Some(message) = join_set
            .join_next()
            .await
            .transpose()
            .or_err(ErrorType::AsyncRuntimeError)?
        {
            match message {
                Ok(metadata) => {
                    // Store the finished piece.
                    finished_pieces.push(metadata.clone());
                }
                Err(err) => {
                    join_set.shutdown().await;

                    // If the download failed from the source, return the error.
                    // It will stop the download from the source.
                    return Err(err);
                }
            }
        }

        // Check if all pieces are downloaded.
        if finished_pieces.len() != interested_pieces.len() {
            // If not all pieces are downloaded, return an error.
            return Err(Error::Unknown(
                "not all pieces are downloaded from source".to_string(),
            ));
        }

        return Ok(finished_pieces);
    }

    /// stat_task returns the task metadata.
    #[instrument(skip_all)]
    pub async fn stat(
        &self,
        task_id: &str,
        host_id: &str,
        local_only: bool,
    ) -> ClientResult<CommonTask> {
        if local_only {
            let Some(task_metadata) = self.storage.get_task(task_id).inspect_err(|err| {
                error!("get task {} from local storage error: {:?}", task_id, err);
            })?
            else {
                return Err(Error::TaskNotFound(task_id.to_owned()));
            };

            let piece_metadatas = self.piece.get_all(task_id).inspect_err(|err| {
                error!(
                    "get pieces for task {} from local storage error: {:?}",
                    task_id, err
                );
            })?;

            let pieces = piece_metadatas
                .into_iter()
                .filter(|piece| piece.is_finished())
                .map(|piece| {
                    // The traffic_type indicates whether the first download was from the source or hit the remote peer cache.
                    // If the parent_id exists, the piece was downloaded from a remote peer. Otherwise, it was
                    // downloaded from the source.
                    let traffic_type = match piece.parent_id {
                        None => TrafficType::BackToSource,
                        Some(_) => TrafficType::RemotePeer,
                    };

                    Piece {
                        number: piece.number,
                        parent_id: piece.parent_id.clone(),
                        offset: piece.offset,
                        length: piece.length,
                        digest: piece.digest.clone(),
                        content: None,
                        traffic_type: Some(traffic_type as i32),
                        cost: piece.prost_cost(),
                        created_at: Some(prost_wkt_types::Timestamp::from(piece.created_at)),
                    }
                })
                .collect::<Vec<Piece>>();

            return Ok(CommonTask {
                id: task_metadata.id,
                r#type: TaskType::Standard as i32,
                url: String::new(),
                digest: None,
                tag: None,
                application: None,
                filtered_query_params: Vec::new(),
                request_header: HashMap::new(),
                content_length: task_metadata.content_length.unwrap_or(0),
                piece_count: pieces.len() as u32,
                size_scope: SizeScope::Normal as i32,
                pieces,
                state: String::new(),
                peer_count: 0,
                has_available_peer: false,
                created_at: Some(prost_wkt_types::Timestamp::from(task_metadata.created_at)),
                updated_at: Some(prost_wkt_types::Timestamp::from(task_metadata.updated_at)),
            });
        }

        let task = self
            .scheduler_client
            .stat_task(StatTaskRequest {
                host_id: host_id.to_string(),
                task_id: task_id.to_string(),
            })
            .await
            .inspect_err(|err| {
                error!("stat task failed: {}", err);
            })?;

        Ok(task)
    }

    /// Delete a task and reclaim local storage.
    #[instrument(skip_all)]
    pub async fn delete(&self, task_id: &str, host_id: &str) -> ClientResult<()> {
        let task = self.storage.get_task(task_id).inspect_err(|err| {
            error!("get task {} from local storage error: {:?}", task_id, err);
        })?;

        match task {
            Some(task) => {
                self.storage.delete_task(task.id.as_str()).await;

                self.scheduler_client
                    .delete_task(DeleteTaskRequest {
                        host_id: host_id.to_string(),
                        task_id: task_id.to_string(),
                    })
                    .await
                    .inspect_err(|err| {
                        error!("delete task {} failed from scheduler: {:?}", task_id, err);
                    })?;

                info!("delete task {} from local storage", task.id);
                Ok(())
            }
            None => {
                error!("delete_task task {} not found", task_id);
                Err(Error::TaskNotFound(task_id.to_owned()))
            }
        }
    }

    /// download_partial_with_scheduler_from_parent_selector downloads a partial task with scheduler from a parent, using parent selector.
    #[allow(clippy::too_many_arguments)]
    #[instrument(skip_all)]
    async fn download_partial_with_scheduler_from_parent_selector(
        &self,
        task: &metadata::Task,
        host_id: &str,
        peer_id: &str,
        parents: Vec<Peer>,
        interested_pieces: Vec<metadata::Piece>,
        is_prefetch: bool,
        need_piece_content: bool,
        load_to_cache: bool,
        download_progress_tx: Sender<Result<DownloadTaskResponse, Status>>,
        in_stream_tx: Sender<AnnouncePeerRequest>,
    ) -> ClientResult<Vec<metadata::Piece>> {
        // Get the id of the task.
        let task_id = task.id.as_str();

        // Convert Peer to CollectedParent
        let collected_parents: Vec<CollectedParent> = parents
            .clone()
            .into_iter()
            .map(|peer| CollectedParent {
                id: peer.id,
                host: peer.host,
            })
            .collect();

        // Initialize the piece collector.
        let piece_collector = piece_collector::PieceParentCollector::new(
            self.config.clone(),
            host_id,
            task_id,
            interested_pieces.clone(),
            collected_parents.clone(),
        )
        .await;
        let mut piece_collector_rx = piece_collector.run().await;
        let piece_collector = Arc::new(piece_collector);

        if let Err(err) = self
            .parent_selector
            .register_parents(&collected_parents)
            .await
        {
            error!("register parents failed: {:?}", err);
        }

        // Initialize the interrupt. If download from parent failed with scheduler or download
        // progress, interrupt the collector and return the finished pieces.
        let interrupt = Arc::new(AtomicBool::new(false));

        // Initialize the finished pieces.
        let finished_pieces = Arc::new(Mutex::new(Vec::new()));

        // Initialize the join set.
        let mut join_set = JoinSet::new();
        let semaphore = Arc::new(Semaphore::new(
            self.config.download.concurrent_piece_count as usize,
        ));

        // Download the pieces from the parents.
        while let Some(collect_piece) = piece_collector_rx.recv().await {
            if interrupt.load(Ordering::SeqCst) {
                // If the interrupt is true, break the collector loop.
                debug!("interrupt the piece collector");
                drop(piece_collector_rx);
                break;
            }

            async fn download_from_parent(
                task_id: String,
                host_id: String,
                peer_id: String,
                number: u32,
                length: u64,
                parent: piece_collector::CollectedParent,
                piece_manager: Arc<piece::Piece>,
                semaphore: Arc<Semaphore>,
                download_progress_tx: Sender<Result<DownloadTaskResponse, Status>>,
                in_stream_tx: Sender<AnnouncePeerRequest>,
                interrupt: Arc<AtomicBool>,
                finished_pieces: Arc<Mutex<Vec<metadata::Piece>>>,
                is_prefetch: bool,
                need_piece_content: bool,
                load_to_cache: bool,
                parent_selector: Arc<ParentSelector>,
                piece_collector: Arc<piece_collector::PieceParentCollector>,
            ) -> ClientResult<metadata::Piece> {
                // Limit the concurrent piece count.
                let _permit = semaphore.acquire().await.unwrap();

                let parent = if let Some(parents) = piece_collector.get_candidate_parents(number) {
                    match parent_selector.select_parent(parents) {
                        Some(selected_parent) => selected_parent,
                        None => parent,
                    }
                } else {
                    parent
                };

                let piece_id = piece_manager.id(task_id.as_str(), number);
                info!(
                    "start to download piece {} from parent {:?}",
                    piece_id,
                    parent.id.clone()
                );

                let metadata = piece_manager
                    .download_from_parent(
                        piece_id.as_str(),
                        host_id.as_str(),
                        task_id.as_str(),
                        number,
                        length,
                        parent.clone(),
                        is_prefetch,
                        load_to_cache,
                    )
                    .await
                    .map_err(|err| {
                        error!(
                            "download piece {} from parent {:?} error: {:?}",
                            piece_id,
                            parent.id.clone(),
                            err
                        );
                        Error::DownloadFromParentFailed(DownloadFromParentFailed {
                            piece_number: number,
                            parent_id: parent.id.clone(),
                        })
                    })?;

                // Construct the piece.
                let mut piece = Piece {
                    number: metadata.number,
                    parent_id: metadata.parent_id.clone(),
                    offset: metadata.offset,
                    length: metadata.length,
                    digest: metadata.digest.clone(),
                    content: None,
                    traffic_type: Some(TrafficType::RemotePeer as i32),
                    cost: metadata.prost_cost(),
                    created_at: Some(prost_wkt_types::Timestamp::from(metadata.created_at)),
                };

                // If need_piece_content is true, read the piece content from the local.
                if need_piece_content {
                    let mut reader = piece_manager
                        .download_from_local_into_async_read(
                            piece_id.as_str(),
                            task_id.as_str(),
                            metadata.length,
                            None,
                            true,
                            false,
                        )
                        .await
                        .inspect_err(|err| {
                            error!("read piece {} failed: {:?}", piece_id, err);
                            interrupt.store(true, Ordering::SeqCst);
                        })?;

                    let mut content = vec![0; metadata.length as usize];
                    reader.read_exact(&mut content).await.inspect_err(|err| {
                        error!("read piece {} failed: {:?}", piece_id, err);
                        interrupt.store(true, Ordering::SeqCst);
                    })?;

                    piece.content = Some(content);
                }

                // Send the download piece finished request.
                in_stream_tx
                    .send_timeout(
                        AnnouncePeerRequest {
                            host_id: host_id.to_string(),
                            task_id: task_id.to_string(),
                            peer_id: peer_id.to_string(),
                            request: Some(
                                announce_peer_request::Request::DownloadPieceFinishedRequest(
                                    DownloadPieceFinishedRequest {
                                        piece: Some(piece.clone()),
                                    },
                                ),
                            ),
                        },
                        REQUEST_TIMEOUT,
                    )
                    .await
                    .unwrap_or_else(|err| {
                        error!(
                            "send DownloadPieceFinishedRequest for piece {} failed: {:?}",
                            piece_id, err
                        );
                        interrupt.store(true, Ordering::SeqCst);
                    });

                // Send the download progress.
                download_progress_tx
                    .send_timeout(
                        Ok(DownloadTaskResponse {
                            host_id: host_id.to_string(),
                            task_id: task_id.to_string(),
                            peer_id: peer_id.to_string(),
                            response: Some(
                                download_task_response::Response::DownloadPieceFinishedResponse(
                                    dfdaemon::v2::DownloadPieceFinishedResponse {
                                        piece: Some(piece.clone()),
                                    },
                                ),
                            ),
                        }),
                        REQUEST_TIMEOUT,
                    )
                    .await
                    .unwrap_or_else(|err| {
                        error!(
                            "send DownloadPieceFinishedResponse for piece {} failed: {:?}",
                            piece_id, err
                        );
                        interrupt.store(true, Ordering::SeqCst);
                    });

                info!(
                    "finished piece {} from parent {:?}",
                    piece_id, metadata.parent_id
                );

                let mut finished_pieces = finished_pieces.lock().unwrap();
                finished_pieces.push(metadata.clone());

                Ok(metadata)
            }

            join_set.spawn(
                download_from_parent(
                    task_id.to_string(),
                    host_id.to_string(),
                    peer_id.to_string(),
                    collect_piece.number,
                    collect_piece.length,
                    collect_piece.parent.clone(),
                    self.piece.clone(),
                    semaphore.clone(),
                    download_progress_tx.clone(),
                    in_stream_tx.clone(),
                    interrupt.clone(),
                    finished_pieces.clone(),
                    is_prefetch,
                    need_piece_content,
                    load_to_cache,
                    self.parent_selector.clone(),
                    piece_collector.clone(),
                )
                .in_current_span(),
            );
        }

        // Wait for the pieces to be downloaded.
        while let Some(message) = join_set
            .join_next()
            .await
            .transpose()
            .or_err(ErrorType::AsyncRuntimeError)?
        {
            match message {
                Ok(_) => {}
                Err(Error::DownloadFromParentFailed(err)) => {
                    let (piece_number, parent_id) = (err.piece_number, err.parent_id);

                    // Send the download piece failed request.
                    in_stream_tx
                        .send_timeout(
                            AnnouncePeerRequest {
                                host_id: host_id.to_string(),
                                task_id: task_id.to_string(),
                                peer_id: peer_id.to_string(),
                                request: Some(
                                    announce_peer_request::Request::DownloadPieceFailedRequest(
                                        DownloadPieceFailedRequest {
                                            piece_number: Some(err.piece_number),
                                            parent_id,
                                            temporary: true,
                                        },
                                    ),
                                ),
                            },
                            REQUEST_TIMEOUT,
                        )
                        .await
                        .unwrap_or_else(|err| {
                            error!(
                                "send DownloadPieceFailedRequest for piece {} failed: {:?}",
                                self.piece.id(task_id, piece_number),
                                err
                            )
                        });

                    // If the download failed from the parent, continue to download the next
                    // piece and ignore the error.
                    continue;
                }
                Err(Error::SendTimeout) => {
                    join_set.detach_all();

                    // If the send timeout with scheduler or download progress, return the finished pieces.
                    // It will stop the download from the parent with scheduler
                    // and download from the source directly from middle.
                    let finished_pieces = finished_pieces.lock().unwrap().clone();
                    return Ok(finished_pieces);
                }
                Err(err) => {
                    error!("download from parent error: {:?}", err);

                    // If the unknown error occurred, continue to download the next piece and
                    // ignore the error.
                    continue;
                }
            }
        }

        self.parent_selector.unregister_parents(parents);

        let finished_pieces = finished_pieces.lock().unwrap().clone();
        Ok(finished_pieces)
    }
}

#[cfg(test)]
mod tests {
    use super::*;
    use std::sync::Arc;
    use tempfile::tempdir;

    // test_delete_task_not_found tests the Task.delete method when the task does not exist.
    #[tokio::test]
    async fn test_delete_task_not_found() {
        // Create a temporary directory for testing.
        let temp_dir = tempdir().unwrap();
        let log_dir = temp_dir.path().join("log");
        std::fs::create_dir_all(&log_dir).unwrap();

        // Create configuration.
        let config = Config::default();
        let config = Arc::new(config);

        // Create storage.
        let storage = Storage::new(config.clone(), temp_dir.path(), log_dir)
            .await
            .unwrap();
        let storage = Arc::new(storage);

        // Test Storage.get_task and Error::TaskNotFound.
        let task_id = "non-existent-task-id";

        // Verify that non-existent tasks return None.
        let task = storage.get_task(task_id).unwrap();
        assert!(task.is_none(), "non-existent tasks should return None");

        // Create a task and save it to storage.
        let task_id = "test-task-id";
        storage
            .download_task_started(task_id, 1024, 4096, None)
            .await
            .unwrap();

        // Verify that the task exists.
        let task = storage.get_task(task_id).unwrap();
        assert!(task.is_some(), "task should exist");

        // Delete the task from storage.
        storage.delete_task(task_id).await;

        // Verify that the task has been deleted.
        let task = storage.get_task(task_id).unwrap();
        assert!(task.is_none(), "task should be deleted");
    }
}<|MERGE_RESOLUTION|>--- conflicted
+++ resolved
@@ -732,7 +732,6 @@
                     );
 
                     // Download the pieces from the parent.
-<<<<<<< HEAD
                     let partial_finished_pieces = if self.config.download.parent_selector.enable {
                         match self
                             .download_partial_with_scheduler_from_parent_selector(
@@ -743,7 +742,6 @@
                                 remaining_interested_pieces.clone(),
                                 request.is_prefetch,
                                 request.need_piece_content,
-                                request.load_to_cache,
                                 download_progress_tx.clone(),
                                 in_stream_tx.clone(),
                             )
@@ -762,30 +760,6 @@
                                 error!("download from parent error: {:?}", err);
                                 Vec::new()
                             }
-=======
-                    let partial_finished_pieces = match self
-                        .download_partial_with_scheduler_from_parent(
-                            task,
-                            host_id,
-                            peer_id,
-                            response.candidate_parents.clone(),
-                            remaining_interested_pieces.clone(),
-                            request.is_prefetch,
-                            request.need_piece_content,
-                            download_progress_tx.clone(),
-                            in_stream_tx.clone(),
-                        )
-                        .await
-                    {
-                        Ok(partial_finished_pieces) => {
-                            info!(
-                                "schedule {} finished {} pieces from parent",
-                                schedule_count,
-                                partial_finished_pieces.len()
-                            );
-
-                            partial_finished_pieces
->>>>>>> 9ec926f8
                         }
                     } else {
                         match self
@@ -797,7 +771,6 @@
                                 remaining_interested_pieces.clone(),
                                 request.is_prefetch,
                                 request.need_piece_content,
-                                request.load_to_cache,
                                 download_progress_tx.clone(),
                                 in_stream_tx.clone(),
                             )
@@ -2059,7 +2032,6 @@
         interested_pieces: Vec<metadata::Piece>,
         is_prefetch: bool,
         need_piece_content: bool,
-        load_to_cache: bool,
         download_progress_tx: Sender<Result<DownloadTaskResponse, Status>>,
         in_stream_tx: Sender<AnnouncePeerRequest>,
     ) -> ClientResult<Vec<metadata::Piece>> {
@@ -2133,7 +2105,6 @@
                 finished_pieces: Arc<Mutex<Vec<metadata::Piece>>>,
                 is_prefetch: bool,
                 need_piece_content: bool,
-                load_to_cache: bool,
                 parent_selector: Arc<ParentSelector>,
                 piece_collector: Arc<piece_collector::PieceParentCollector>,
             ) -> ClientResult<metadata::Piece> {
@@ -2165,7 +2136,6 @@
                         length,
                         parent.clone(),
                         is_prefetch,
-                        load_to_cache,
                     )
                     .await
                     .map_err(|err| {
@@ -2299,7 +2269,6 @@
                     finished_pieces.clone(),
                     is_prefetch,
                     need_piece_content,
-                    load_to_cache,
                     self.parent_selector.clone(),
                     piece_collector.clone(),
                 )
