/*
 *     Copyright 2023 The Dragonfly Authors
 *
 * Licensed under the Apache License, Version 2.0 (the "License");
 * you may not use this file except in compliance with the License.
 * You may obtain a copy of the License at
 *
 *      http://www.apache.org/licenses/LICENSE-2.0
 *
 * Unless required by applicable law or agreed to in writing, software
 * distributed under the License is distributed on an "AS IS" BASIS,
 * WITHOUT WARRANTIES OR CONDITIONS OF ANY KIND, either express or implied.
 * See the License for the specific language governing permissions and
 * limitations under the License.
 */

use crate::grpc::dfdaemon_upload::DfdaemonUploadClient;
use dashmap::DashMap;
use dragonfly_api::common::v2::Host;
use dragonfly_api::dfdaemon::v2::{SyncPersistentCachePiecesRequest, SyncPiecesRequest};
use dragonfly_client_config::dfdaemon::Config;
use dragonfly_client_core::{Error, Result};
use dragonfly_client_storage::metadata;
use std::sync::Arc;
use std::time::Duration;
use tokio::sync::mpsc::{self, Receiver, Sender};
use tokio::task::JoinSet;
use tokio_stream::StreamExt;
use tracing::{error, info, instrument, Instrument};

const DEFAULT_WAIT_FOR_PIECE_FROM_DIFFERENT_PARENTS: Duration = Duration::from_millis(5);

/// CollectedParent is the parent peer collected from the parent.
#[derive(Clone, Debug)]
pub struct CollectedParent {
    /// id is the id of the parent.
    pub id: String,

    /// host is the host of the parent.
    pub host: Option<Host>,
}

/// CollectedPiece is the piece collected from a peer.
pub struct CollectedPiece {
    /// number is the piece number.
    pub number: u32,

    /// length is the piece length.
    pub length: u64,

    /// parent is the parent peer.
    pub parent: CollectedParent,
}

/// PieceCollector is used to collect pieces from peers.
pub struct PieceCollector {
    /// config is the configuration of the dfdaemon.
    config: Arc<Config>,

    /// host_id is the id of the host.
    host_id: String,

    /// task_id is the id of the task.
    task_id: String,

    /// parents is the parent peers.
    parents: Vec<CollectedParent>,

    /// interested_pieces is the pieces interested by the collector.
    interested_pieces: Vec<metadata::Piece>,

<<<<<<< HEAD
    /// collected_pieces is the pieces collected from peers.
    collected_pieces: Arc<Mutex<HashMap<u32, String>>>,

    /// meta_pieces records which parent has which pieces.
    meta_pieces: Arc<DashMap<u32, Vec<CollectedParent>>>,
=======
    /// collected_pieces is a map to store the collected pieces from different parents.
    collected_pieces: Arc<DashMap<u32, Vec<CollectedParent>>>,
>>>>>>> d899d998
}

/// PieceCollector is used to collect pieces from peers.
impl PieceCollector {
    /// new creates a new PieceCollector.
    pub async fn new(
        config: Arc<Config>,
        host_id: &str,
        task_id: &str,
        interested_pieces: Vec<metadata::Piece>,
        parents: Vec<CollectedParent>,
    ) -> Self {
        let collected_pieces = Arc::new(DashMap::with_capacity(interested_pieces.len()));
        for interested_piece in &interested_pieces {
            collected_pieces.insert(interested_piece.number, Vec::new());
        }

        let meta_pieces = Arc::new(DashMap::with_capacity(interested_pieces.len()));

        Self {
            config,
            task_id: task_id.to_string(),
            host_id: host_id.to_string(),
            parents,
            interested_pieces,
            collected_pieces,
            meta_pieces,
        }
    }

    /// run runs the piece collector.
    #[instrument(skip_all)]
    pub async fn run(&self) -> Receiver<CollectedPiece> {
        let config = self.config.clone();
        let host_id = self.host_id.clone();
        let task_id = self.task_id.clone();
        let parents = self.parents.clone();
        let interested_pieces = self.interested_pieces.clone();
        let collected_pieces = self.collected_pieces.clone();
        let piece_to_parents = self.meta_pieces.clone();
        let collected_piece_timeout = self.config.download.piece_timeout;
        let (collected_piece_tx, collected_piece_rx) = mpsc::channel(128 * 1024);
        tokio::spawn(
            async move {
                Self::collect_from_parents(
                    config,
                    &host_id,
                    &task_id,
                    parents,
                    interested_pieces,
                    collected_pieces,
                    piece_to_parents,
                    collected_piece_tx,
                    collected_piece_timeout,
                )
                .await
                .unwrap_or_else(|err| {
                    error!("collect pieces failed: {}", err);
                });
            }
            .in_current_span(),
        );

        collected_piece_rx
    }

    /// collect_from_parents collects pieces from multiple parents with load balancing strategy.
    ///
    /// The collection process works in two phases:
    /// 1. **Synchronization Phase**: Waits for a configured duration (DEFAULT_WAIT_FOR_PIECE_FROM_DIFFERENT_PARENTS)
    ///    to collect the same piece information from different parents. This allows the collector
    ///    to gather multiple sources for each piece.
    ///
    /// 2. **Selection Phase**: After the wait period, randomly selects one parent from the available
    ///    candidates for each piece and forwards it to the piece downloader.
    ///
    /// **Load Balancing Strategy**:
    /// The random parent selection is designed to distribute download load across multiple parents
    /// during concurrent piece downloads. This approach ensures:
    /// - Optimal utilization of bandwidth from multiple parent nodes
    /// - Prevention of overwhelming any single parent with too many requests
    /// - Better overall download performance through parallel connections
    ///
    /// This strategy is particularly effective when downloading multiple pieces simultaneously,
    /// as it naturally spreads the workload across the available parent pool.
    #[allow(clippy::too_many_arguments)]
    #[instrument(skip_all)]
    async fn collect_from_parents(
        config: Arc<Config>,
        host_id: &str,
        task_id: &str,
        parents: Vec<CollectedParent>,
        interested_pieces: Vec<metadata::Piece>,
<<<<<<< HEAD
        collected_pieces: Arc<Mutex<HashMap<u32, String>>>,
        meta_pieces: Arc<DashMap<u32, Vec<CollectedParent>>>,
=======
        collected_pieces: Arc<DashMap<u32, Vec<CollectedParent>>>,
>>>>>>> d899d998
        collected_piece_tx: Sender<CollectedPiece>,
        collected_piece_timeout: Duration,
    ) -> Result<()> {
        // Create a task to collect pieces from peers.
        let mut join_set = JoinSet::new();
        for parent in parents.iter() {
            #[allow(clippy::too_many_arguments)]
            async fn sync_pieces(
                config: Arc<Config>,
                host_id: String,
                task_id: String,
                parent: CollectedParent,
                interested_pieces: Vec<metadata::Piece>,
<<<<<<< HEAD
                collected_pieces: Arc<Mutex<HashMap<u32, String>>>,
                meta_pieces: Arc<DashMap<u32, Vec<CollectedParent>>>,
=======
                collected_pieces: Arc<DashMap<u32, Vec<CollectedParent>>>,
>>>>>>> d899d998
                collected_piece_tx: Sender<CollectedPiece>,
                collected_piece_timeout: Duration,
            ) -> Result<CollectedParent> {
                info!("sync pieces from parent {}", parent.id);

                // If candidate_parent.host is None, skip it.
                let host = parent.host.clone().ok_or_else(|| {
                    error!("peer {:?} host is empty", parent);
                    Error::InvalidPeer(parent.id.clone())
                })?;

                // Create a dfdaemon client.
                let dfdaemon_upload_client = DfdaemonUploadClient::new(
                    config.clone(),
                    format!("http://{}:{}", host.ip, host.port),
                    false,
                )
                .await
                .inspect_err(|err| {
                    error!(
                        "create dfdaemon upload client from parent {} failed: {}",
                        parent.id, err
                    );
                })?;

                let response = dfdaemon_upload_client
                    .sync_pieces(SyncPiecesRequest {
                        host_id: host_id.to_string(),
                        task_id: task_id.to_string(),
                        interested_piece_numbers: interested_pieces
                            .iter()
                            .map(|piece| piece.number)
                            .collect(),
                    })
                    .await
                    .inspect_err(|err| {
                        error!("sync pieces from parent {} failed: {}", parent.id, err);
                    })?;

                // If the response repeating timeout exceeds the piece download timeout, the stream will return error.
                let out_stream = response.into_inner().timeout(collected_piece_timeout);
                tokio::pin!(out_stream);

                while let Some(message) = out_stream.try_next().await.inspect_err(|err| {
                    error!("sync pieces from parent {} failed: {}", parent.id, err);
                })? {
                    let message = message?;
                    if let Some(mut parents) = collected_pieces.get_mut(&message.number) {
                        parents.push(parent.clone());
                    } else {
                        continue;
                    }

<<<<<<< HEAD
                    if config.download.parent_selector.enable {
                        // Record which parent has this piece
                        match meta_pieces.entry(message.number) {
                            dashmap::mapref::entry::Entry::Occupied(mut e) => {
                                e.get_mut().push(parent.clone());
                            }
                            dashmap::mapref::entry::Entry::Vacant(e) => {
                                e.insert(vec![parent.clone()]);
                            }
                        }
                    }

                    // Remove the piece from collected_pieces, avoid to collect the same piece from
                    // different parents.
                    {
                        let mut collected_pieces_guard = collected_pieces.lock().await;
                        if collected_pieces_guard.remove(&message.number).is_none() {
=======
                    // Wait for collecting the piece from different parents when the first
                    // piece is collected.
                    tokio::time::sleep(DEFAULT_WAIT_FOR_PIECE_FROM_DIFFERENT_PARENTS).await;
                    let parents = match collected_pieces.remove(&message.number) {
                        Some((_, parents)) => parents,
                        None => continue,
                    };

                    let parent = match parents.get(fastrand::usize(..parents.len())) {
                        Some(parent) => parent,
                        None => {
                            error!(
                                "collected_pieces does not contain parent for piece {}",
                                message.number
                            );
>>>>>>> d899d998
                            continue;
                        }
                    };

                    info!(
                        "picked up piece {}-{} metadata from parent {}",
                        task_id, message.number, parent.id
                    );

                    collected_piece_tx
                        .send(CollectedPiece {
                            number: message.number,
                            length: message.length,
                            parent: parent.clone(),
                        })
                        .await
                        .inspect_err(|err| {
                            error!("send CollectedPiece failed: {}", err);
                        })?;
                }

                Ok(parent)
            }

            join_set.spawn(
                sync_pieces(
                    config.clone(),
                    host_id.to_string(),
                    task_id.to_string(),
                    parent.clone(),
                    interested_pieces.clone(),
                    collected_pieces.clone(),
                    meta_pieces.clone(),
                    collected_piece_tx.clone(),
                    collected_piece_timeout,
                )
                .in_current_span(),
            );
        }

        // Wait for all tasks to finish.
        while let Some(message) = join_set.join_next().await {
            match message {
                Ok(Ok(peer)) => {
                    info!("peer {} sync pieces finished", peer.id);

                    // If all pieces are collected, abort all tasks.
                    if collected_pieces.is_empty() {
                        info!("all pieces are collected, abort all tasks");
                        join_set.abort_all();
                    }
                }
                Ok(Err(err)) => {
                    error!("sync pieces failed: {}", err);
                }
                Err(err) => {
                    error!("sync pieces failed: {}", err);
                }
            }
        }

        Ok(())
    }

    /// get_parents_for_piece returns the list of parents that have a specific piece
    pub fn get_parents_for_piece(&self, piece_number: u32) -> Option<Vec<CollectedParent>> {
        self.meta_pieces
            .get(&piece_number)
            .map(|parents| parents.clone())
    }
}

/// PersistentCachePieceCollector is used to collect persistent cache pieces from peers.
pub struct PersistentCachePieceCollector {
    /// config is the configuration of the dfdaemon.
    config: Arc<Config>,

    /// host_id is the id of the host.
    host_id: String,

    /// task_id is the id of the persistent cache task.
    task_id: String,

    /// parents is the parent peers.
    parents: Vec<CollectedParent>,

    /// interested_pieces is the pieces interested by the collector.
    interested_pieces: Vec<metadata::Piece>,

    /// collected_pieces is a map to store the collected pieces from different parents.
    collected_pieces: Arc<DashMap<u32, Vec<CollectedParent>>>,
}

/// PersistentCachePieceCollector is used to collect persistent cache pieces from peers.
impl PersistentCachePieceCollector {
    /// new creates a new PieceCollector.
    pub async fn new(
        config: Arc<Config>,
        host_id: &str,
        task_id: &str,
        interested_pieces: Vec<metadata::Piece>,
        parents: Vec<CollectedParent>,
    ) -> Self {
        let collected_pieces = Arc::new(DashMap::with_capacity(interested_pieces.len()));
        for interested_piece in &interested_pieces {
            collected_pieces.insert(interested_piece.number, Vec::new());
        }

        Self {
            config,
            task_id: task_id.to_string(),
            host_id: host_id.to_string(),
            parents,
            interested_pieces,
            collected_pieces,
        }
    }

    /// run runs the piece collector.
    #[instrument(skip_all)]
    pub async fn run(&self) -> Receiver<CollectedPiece> {
        let config = self.config.clone();
        let host_id = self.host_id.clone();
        let task_id = self.task_id.clone();
        let parents = self.parents.clone();
        let interested_pieces = self.interested_pieces.clone();
        let collected_pieces = self.collected_pieces.clone();
        let collected_piece_timeout = self.config.download.piece_timeout;
        let (collected_piece_tx, collected_piece_rx) = mpsc::channel(10 * 1024);
        tokio::spawn(
            async move {
                Self::collect_from_parents(
                    config,
                    &host_id,
                    &task_id,
                    parents,
                    interested_pieces,
                    collected_pieces,
                    collected_piece_tx,
                    collected_piece_timeout,
                )
                .await
                .unwrap_or_else(|err| {
                    error!("collect persistent cache pieces failed: {}", err);
                });
            }
            .in_current_span(),
        );

        collected_piece_rx
    }

    /// collect_from_parents collects pieces from multiple parents with load balancing strategy.
    ///
    /// The collection process works in two phases:
    /// 1. **Synchronization Phase**: Waits for a configured duration (DEFAULT_WAIT_FOR_PIECE_FROM_DIFFERENT_PARENTS)
    ///    to collect the same piece information from different parents. This allows the collector
    ///    to gather multiple sources for each piece.
    ///
    /// 2. **Selection Phase**: After the wait period, randomly selects one parent from the available
    ///    candidates for each piece and forwards it to the piece downloader.
    ///
    /// **Load Balancing Strategy**:
    /// The random parent selection is designed to distribute download load across multiple parents
    /// during concurrent piece downloads. This approach ensures:
    /// - Optimal utilization of bandwidth from multiple parent nodes
    /// - Prevention of overwhelming any single parent with too many requests
    /// - Better overall download performance through parallel connections
    ///
    /// This strategy is particularly effective when downloading multiple pieces simultaneously,
    /// as it naturally spreads the workload across the available parent pool.
    #[allow(clippy::too_many_arguments)]
    #[instrument(skip_all)]
    async fn collect_from_parents(
        config: Arc<Config>,
        host_id: &str,
        task_id: &str,
        parents: Vec<CollectedParent>,
        interested_pieces: Vec<metadata::Piece>,
        collected_pieces: Arc<DashMap<u32, Vec<CollectedParent>>>,
        collected_piece_tx: Sender<CollectedPiece>,
        collected_piece_timeout: Duration,
    ) -> Result<()> {
        // Create a task to collect pieces from peers.
        let mut join_set = JoinSet::new();
        for parent in parents.iter() {
            #[allow(clippy::too_many_arguments)]
            async fn sync_pieces(
                config: Arc<Config>,
                host_id: String,
                task_id: String,
                parent: CollectedParent,
                interested_pieces: Vec<metadata::Piece>,
                collected_pieces: Arc<DashMap<u32, Vec<CollectedParent>>>,
                collected_piece_tx: Sender<CollectedPiece>,
                collected_piece_timeout: Duration,
            ) -> Result<CollectedParent> {
                info!("sync persistent cache pieces from parent {}", parent.id);

                // If candidate_parent.host is None, skip it.
                let host = parent.host.clone().ok_or_else(|| {
                    error!("persistent cache peer {:?} host is empty", parent);
                    Error::InvalidPeer(parent.id.clone())
                })?;

                // Create a dfdaemon client.
                let dfdaemon_upload_client = DfdaemonUploadClient::new(
                    config,
                    format!("http://{}:{}", host.ip, host.port),
                    false,
                )
                .await
                .inspect_err(|err| {
                    error!(
                        "create dfdaemon upload client from parent {} failed: {}",
                        parent.id, err
                    );
                })?;

                let response = dfdaemon_upload_client
                    .sync_persistent_cache_pieces(SyncPersistentCachePiecesRequest {
                        host_id: host_id.to_string(),
                        task_id: task_id.to_string(),
                        interested_piece_numbers: interested_pieces
                            .iter()
                            .map(|piece| piece.number)
                            .collect(),
                    })
                    .await
                    .inspect_err(|err| {
                        error!(
                            "sync persistent cache pieces from parent {} failed: {}",
                            parent.id, err
                        );
                    })?;

                // If the response repeating timeout exceeds the piece download timeout, the stream will return error.
                let out_stream = response.into_inner().timeout(collected_piece_timeout);
                tokio::pin!(out_stream);

                while let Some(message) = out_stream.try_next().await.inspect_err(|err| {
                    error!(
                        "sync persistent cache pieces from parent {} failed: {}",
                        parent.id, err
                    );
                })? {
                    let message = message?;
                    if let Some(mut parents) = collected_pieces.get_mut(&message.number) {
                        parents.push(parent.clone());
                    } else {
                        continue;
                    }

                    // Wait for collecting the piece from different parents when the first
                    // piece is collected.
                    tokio::time::sleep(DEFAULT_WAIT_FOR_PIECE_FROM_DIFFERENT_PARENTS).await;
                    let parents = match collected_pieces.remove(&message.number) {
                        Some((_, parents)) => parents,
                        None => continue,
                    };

                    let parent = match parents.get(fastrand::usize(..parents.len())) {
                        Some(parent) => parent,
                        None => {
                            error!(
                                "collected_pieces does not contain parent for piece {}",
                                message.number
                            );
                            continue;
                        }
                    };

                    info!(
                        "picked up piece {}-{} metadata from parent {}",
                        task_id, message.number, parent.id
                    );

                    collected_piece_tx
                        .send(CollectedPiece {
                            number: message.number,
                            length: message.length,
                            parent: parent.clone(),
                        })
                        .await
                        .inspect_err(|err| {
                            error!("send CollectedPiece failed: {}", err);
                        })?;
                }

                Ok(parent)
            }

            join_set.spawn(
                sync_pieces(
                    config.clone(),
                    host_id.to_string(),
                    task_id.to_string(),
                    parent.clone(),
                    interested_pieces.clone(),
                    collected_pieces.clone(),
                    collected_piece_tx.clone(),
                    collected_piece_timeout,
                )
                .in_current_span(),
            );
        }

        // Wait for all tasks to finish.
        while let Some(message) = join_set.join_next().await {
            match message {
                Ok(Ok(peer)) => {
                    info!("peer {} sync persistent cache pieces finished", peer.id);

                    // If all pieces are collected, abort all tasks.
                    if collected_pieces.is_empty() {
                        info!("all persistent cache pieces are collected, abort all tasks");
                        join_set.abort_all();
                    }
                }
                Ok(Err(err)) => {
                    error!("sync persistent cache pieces failed: {}", err);
                }
                Err(err) => {
                    error!("sync persistent cache pieces failed: {}", err);
                }
            }
        }

        Ok(())
    }
}<|MERGE_RESOLUTION|>--- conflicted
+++ resolved
@@ -69,16 +69,11 @@
     /// interested_pieces is the pieces interested by the collector.
     interested_pieces: Vec<metadata::Piece>,
 
-<<<<<<< HEAD
-    /// collected_pieces is the pieces collected from peers.
-    collected_pieces: Arc<Mutex<HashMap<u32, String>>>,
-
-    /// meta_pieces records which parent has which pieces.
-    meta_pieces: Arc<DashMap<u32, Vec<CollectedParent>>>,
-=======
     /// collected_pieces is a map to store the collected pieces from different parents.
     collected_pieces: Arc<DashMap<u32, Vec<CollectedParent>>>,
->>>>>>> d899d998
+
+    /// candidate_parents is the candidates of the parents for parent selection.
+    candidate_parents: Arc<DashMap<u32, Vec<CollectedParent>>>,
 }
 
 /// PieceCollector is used to collect pieces from peers.
@@ -95,8 +90,7 @@
         for interested_piece in &interested_pieces {
             collected_pieces.insert(interested_piece.number, Vec::new());
         }
-
-        let meta_pieces = Arc::new(DashMap::with_capacity(interested_pieces.len()));
+        let candidate_parents = Arc::new(DashMap::with_capacity(interested_pieces.len()));
 
         Self {
             config,
@@ -105,7 +99,7 @@
             parents,
             interested_pieces,
             collected_pieces,
-            meta_pieces,
+            candidate_parents,
         }
     }
 
@@ -116,9 +110,9 @@
         let host_id = self.host_id.clone();
         let task_id = self.task_id.clone();
         let parents = self.parents.clone();
+        let candidate_parents = self.candidate_parents.clone();
         let interested_pieces = self.interested_pieces.clone();
         let collected_pieces = self.collected_pieces.clone();
-        let piece_to_parents = self.meta_pieces.clone();
         let collected_piece_timeout = self.config.download.piece_timeout;
         let (collected_piece_tx, collected_piece_rx) = mpsc::channel(128 * 1024);
         tokio::spawn(
@@ -128,9 +122,9 @@
                     &host_id,
                     &task_id,
                     parents,
+                    candidate_parents,
                     interested_pieces,
                     collected_pieces,
-                    piece_to_parents,
                     collected_piece_tx,
                     collected_piece_timeout,
                 )
@@ -171,13 +165,9 @@
         host_id: &str,
         task_id: &str,
         parents: Vec<CollectedParent>,
+        candidate_parents: Arc<DashMap<u32, Vec<CollectedParent>>>,
         interested_pieces: Vec<metadata::Piece>,
-<<<<<<< HEAD
-        collected_pieces: Arc<Mutex<HashMap<u32, String>>>,
-        meta_pieces: Arc<DashMap<u32, Vec<CollectedParent>>>,
-=======
         collected_pieces: Arc<DashMap<u32, Vec<CollectedParent>>>,
->>>>>>> d899d998
         collected_piece_tx: Sender<CollectedPiece>,
         collected_piece_timeout: Duration,
     ) -> Result<()> {
@@ -190,13 +180,9 @@
                 host_id: String,
                 task_id: String,
                 parent: CollectedParent,
+                candidate_parents: Arc<DashMap<u32, Vec<CollectedParent>>>,
                 interested_pieces: Vec<metadata::Piece>,
-<<<<<<< HEAD
-                collected_pieces: Arc<Mutex<HashMap<u32, String>>>,
-                meta_pieces: Arc<DashMap<u32, Vec<CollectedParent>>>,
-=======
                 collected_pieces: Arc<DashMap<u32, Vec<CollectedParent>>>,
->>>>>>> d899d998
                 collected_piece_tx: Sender<CollectedPiece>,
                 collected_piece_timeout: Duration,
             ) -> Result<CollectedParent> {
@@ -244,16 +230,9 @@
                     error!("sync pieces from parent {} failed: {}", parent.id, err);
                 })? {
                     let message = message?;
-                    if let Some(mut parents) = collected_pieces.get_mut(&message.number) {
-                        parents.push(parent.clone());
-                    } else {
-                        continue;
-                    }
-
-<<<<<<< HEAD
+
                     if config.download.parent_selector.enable {
-                        // Record which parent has this piece
-                        match meta_pieces.entry(message.number) {
+                        match candidate_parents.entry(message.number) {
                             dashmap::mapref::entry::Entry::Occupied(mut e) => {
                                 e.get_mut().push(parent.clone());
                             }
@@ -263,12 +242,12 @@
                         }
                     }
 
-                    // Remove the piece from collected_pieces, avoid to collect the same piece from
-                    // different parents.
-                    {
-                        let mut collected_pieces_guard = collected_pieces.lock().await;
-                        if collected_pieces_guard.remove(&message.number).is_none() {
-=======
+                    if let Some(mut parents) = collected_pieces.get_mut(&message.number) {
+                        parents.push(parent.clone());
+                    } else {
+                        continue;
+                    }
+
                     // Wait for collecting the piece from different parents when the first
                     // piece is collected.
                     tokio::time::sleep(DEFAULT_WAIT_FOR_PIECE_FROM_DIFFERENT_PARENTS).await;
@@ -284,7 +263,6 @@
                                 "collected_pieces does not contain parent for piece {}",
                                 message.number
                             );
->>>>>>> d899d998
                             continue;
                         }
                     };
@@ -315,9 +293,9 @@
                     host_id.to_string(),
                     task_id.to_string(),
                     parent.clone(),
+                    candidate_parents.clone(),
                     interested_pieces.clone(),
                     collected_pieces.clone(),
-                    meta_pieces.clone(),
                     collected_piece_tx.clone(),
                     collected_piece_timeout,
                 )
@@ -349,11 +327,9 @@
         Ok(())
     }
 
-    /// get_parents_for_piece returns the list of parents that have a specific piece
-    pub fn get_parents_for_piece(&self, piece_number: u32) -> Option<Vec<CollectedParent>> {
-        self.meta_pieces
-            .get(&piece_number)
-            .map(|parents| parents.clone())
+    /// get_candidate_parents returns the list of parents that have a specific piece
+    pub fn get_candidate_parents(&self, piece_number: u32) -> Option<Vec<CollectedParent>> {
+        self.candidate_parents.get(&piece_number).map(|parents| parents.clone())
     }
 }
 
