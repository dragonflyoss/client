--- conflicted
+++ resolved
@@ -1015,21 +1015,6 @@
 
                     // Init response.
                     let mut host = Host::default();
-<<<<<<< HEAD
-                    if let Some(network_data) = networks.get(&interface.name) {
-                        let network = Network {
-                            download_rate: (network_data.received() as f64
-                                / DEFAULT_HOST_INFO_REFRESH_INTERVAL.as_secs_f64())
-                            .round() as u64,
-                            // Convert bandwidth to bytes per second.
-                            download_rate_limit: interface.bandwidth / 8 * MB,
-                            upload_rate: (network_data.transmitted() as f64
-                                / DEFAULT_HOST_INFO_REFRESH_INTERVAL.as_secs_f64())
-                            .round() as u64,
-                            // Convert bandwidth to bytes per second.
-                            upload_rate_limit: interface.bandwidth / 8 * MB,
-                            ..Default::default()
-=======
                     if let Some(interface) = &interface {
                         if let Some(network_data) = networks.get(&interface.name) {
                             host.network = Some(Network {
@@ -1043,7 +1028,6 @@
                                 upload_rate_limit: interface.bandwidth / 8 * MB,
                                 ..Default::default()
                             });
->>>>>>> a926e627
                         };
                     }
 
