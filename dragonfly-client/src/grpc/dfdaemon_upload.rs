--- conflicted
+++ resolved
@@ -38,14 +38,10 @@
     error::{ErrorType, OrErr},
     Error as ClientError, Result as ClientResult,
 };
-<<<<<<< HEAD
 use dragonfly_client_util::http::{
     get_range, hashmap_to_reqwest_headermap, reqwest_headermap_to_hashmap,
 };
 use tonic::service::interceptor::InterceptedService;
-=======
-use dragonfly_client_util::http::{get_range, hashmap_to_headermap, headermap_to_hashmap};
->>>>>>> 189f09bf
 use std::net::SocketAddr;
 use std::path::{Path, PathBuf};
 use std::sync::Arc;
@@ -1146,13 +1142,9 @@
                 .or_err(ErrorType::ConnectError)?,
         };
 
-<<<<<<< HEAD
         let client = DfdaemonUploadGRPCClient::with_interceptor(channel, TracingInterceptor)
             .send_compressed(CompressionEncoding::Zstd)
             .accept_compressed(CompressionEncoding::Zstd)
-=======
-        let client = DfdaemonUploadGRPCClient::new(channel)
->>>>>>> 189f09bf
             .max_decoding_message_size(usize::MAX)
             .max_encoding_message_size(usize::MAX);
         Ok(Self { client })
