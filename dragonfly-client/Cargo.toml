[package]
name = "dragonfly-client"
description = "Dragonfly client written in Rust"
version.workspace = true
authors.workspace = true
homepage.workspace = true
repository.workspace = true
keywords.workspace = true
license.workspace = true
readme.workspace = true
edition.workspace = true

[[bin]]
name = "dfdaemon"
path = "src/bin/dfdaemon/main.rs"

[[bin]]
name = "dfget"
path = "src/bin/dfget/main.rs"

[[bin]]
name = "dfcache"
path = "src/bin/dfcache/main.rs"

[dependencies]
dragonfly-client-core.workspace = true
dragonfly-client-config.workspace = true
dragonfly-client-storage.workspace = true
dragonfly-client-backend.workspace = true
dragonfly-client-metric.workspace = true
dragonfly-client-util.workspace = true
dragonfly-api.workspace = true
rcgen.workspace = true
hyper.workspace = true
hyper-util.workspace = true
hyper-rustls.workspace = true
tracing.workspace = true
serde.workspace = true
chrono.workspace = true
prost-wkt-types.workspace = true
tokio.workspace = true
tokio-util.workspace = true
rustls.workspace = true
rustls-pki-types.workspace = true
warp.workspace = true
tonic.workspace = true
tonic-reflection.workspace = true
tokio-stream.workspace = true
reqwest.workspace = true
url.workspace = true
http.workspace = true
openssl.workspace = true
clap.workspace = true
anyhow.workspace = true
bytes.workspace = true
bytesize.workspace = true
humantime.workspace = true
uuid.workspace = true
percent-encoding.workspace = true
tokio-rustls.workspace = true
serde_json.workspace = true
fs2.workspace = true
lazy_static.workspace = true
futures.workspace = true
local-ip-address.workspace = true
sysinfo.workspace = true
leaky-bucket.workspace = true
vortex-protocol.workspace = true
dashmap.workspace = true
tonic-health.workspace = true
hashring.workspace = true
fastrand.workspace = true
<<<<<<< HEAD
opendal.workspace = true
tracing-appender = "0.2.3"
=======
tracing-appender = "0.2.4"
>>>>>>> 85cd6c82
tracing-subscriber = { version = "0.3", features = ["env-filter", "time", "chrono"] }
tracing-panic = "0.1.2"
tracing-opentelemetry = "0.30.0"
opentelemetry = { version = "0.29.1", default-features = false, features = ["trace"] }
opentelemetry-otlp = { version = "0.29.0", default-features = false, features = ["trace", "grpc-tonic", "http-proto", "reqwest-blocking-client"] }
opentelemetry_sdk = { version = "0.29.0", default-features = false, features = ["trace", "rt-tokio"] }
opentelemetry-semantic-conventions = { version = "0.31.0", features = ["semconv_experimental"] }
rolling-file = "0.2.0"
pprof = { version = "0.15", features = ["flamegraph", "protobuf-codec"] }
prometheus = { version = "0.13", features = ["process"] }
tower = { version = "0.4.13", features = ["limit", "load-shed", "buffer"] }
indicatif = "0.18.3"
http-body-util = "0.1.3"
termion = "4.0.6"
tabled = "0.20.0"
path-absolutize = "3.1.1"
rand = "0.9.2"
glob = "0.3.3"
console-subscriber = "0.4.1"
scopeguard = "1.2.0"

[dev-dependencies]
tempfile.workspace = true
mocktail.workspace = true

[target.'cfg(not(target_env = "msvc"))'.dependencies]
tikv-jemallocator = { version = "0.5.4", features = ["profiling", "stats", "unprefixed_malloc_on_supported_platforms", "background_threads"] }

[target.'cfg(target_os = "linux")'.dependencies]
jemalloc_pprof = "0.4.2"

[package.metadata.deb.variants.x86_64-unknown-linux-gnu]
maintainer = "Dragonfly <dragonfly-maintainers@googlegroups.com>"
priority = "optional"
section = "rust"
assets = [
  [
    "../target/x86_64-unknown-linux-gnu/release/dfget",
    "usr/bin/dfget",
    "755",
  ],
  [
    "../target/x86_64-unknown-linux-gnu/release/dfdaemon",
    "usr/bin/dfdaemon",
    "755",
  ],
  [
    "../target/x86_64-unknown-linux-gnu/release/dfcache",
    "usr/bin/dfcache",
    "755",
  ],
  [
    "../ci/dfdaemon.service",
    "lib/systemd/system/dfdaemon.service",
    "644",
  ],
  [
    "../CONTRIBUTING.md",
    "usr/share/doc/client/CONTRIBUTING.md",
    "644",
  ],
  [
    "../LICENSE",
    "usr/share/doc/client/LICENSE",
    "644",
  ],
  [
    "../README.md",
    "usr/share/doc/client/README.md",
    "644",
  ],
]

[package.metadata.deb.variants.x86_64-unknown-linux-musl]
maintainer = "Dragonfly <dragonfly-maintainers@googlegroups.com>"
section = "rust"
priority = "optional"
assets = [
  [
    "../target/x86_64-unknown-linux-musl/release/dfget",
    "usr/bin/dfget",
    "755",
  ],
  [
    "../target/x86_64-unknown-linux-musl/release/dfdaemon",
    "usr/bin/dfdaemon",
    "755",
  ],
  [
    "../target/x86_64-unknown-linux-musl/release/dfcache",
    "usr/bin/dfcache",
    "755",
  ],
  [
    "../ci/dfdaemon.service",
    "lib/systemd/system/dfdaemon.service",
    "644",
  ],
  [
    "../CONTRIBUTING.md",
    "usr/share/doc/client/CONTRIBUTING.md",
    "644",
  ],
  [
    "../LICENSE",
    "usr/share/doc/client/LICENSE",
    "644",
  ],
  [
    "../README.md",
    "usr/share/doc/client/README.md",
    "644",
  ],
]

[package.metadata.deb.variants.aarch64-unknown-linux-gnu]
maintainer = "Dragonfly <dragonfly-maintainers@googlegroups.com>"
priority = "optional"
section = "rust"
assets = [
  [
    "../target/aarch64-unknown-linux-gnu/release/dfget",
    "usr/bin/dfget",
    "755",
  ],
  [
    "../target/aarch64-unknown-linux-gnu/release/dfdaemon",
    "usr/bin/dfdaemon",
    "755",
  ],
  [
    "../target/aarch64-unknown-linux-gnu/release/dfcache",
    "usr/bin/dfcache",
    "755",
  ],
  [
    "../ci/dfdaemon.service",
    "lib/systemd/system/dfdaemon.service",
    "644",
  ],
  [
    "../CONTRIBUTING.md",
    "usr/share/doc/client/CONTRIBUTING.md",
    "644",
  ],
  [
    "../LICENSE",
    "usr/share/doc/client/LICENSE",
    "644",
  ],
  [
    "../README.md",
    "usr/share/doc/client/README.md",
    "644",
  ],
]

[package.metadata.deb.variants.aarch64-unknown-linux-musl]
maintainer = "Dragonfly <dragonfly-maintainers@googlegroups.com>"
priority = "optional"
section = "rust"
assets = [
  [
    "../target/aarch64-unknown-linux-musl/release/dfget",
    "usr/bin/dfget",
    "755",
  ],
  [
    "../target/aarch64-unknown-linux-musl/release/dfdaemon",
    "usr/bin/dfdaemon",
    "755",
  ],
  [
    "../target/aarch64-unknown-linux-musl/release/dfcache",
    "usr/bin/dfcache",
    "755",
  ],
  [
    "../ci/dfdaemon.service",
    "lib/systemd/system/dfdaemon.service",
    "644",
  ],
  [
    "../CONTRIBUTING.md",
    "usr/share/doc/client/CONTRIBUTING.md",
    "644",
  ],
  [
    "../LICENSE",
    "usr/share/doc/client/LICENSE",
    "644",
  ],
  [
    "../README.md",
    "usr/share/doc/client/README.md",
    "644",
  ],
]

[package.metadata.generate-rpm.variants.x86_64-unknown-linux-gnu]
assets = [
  { source = "../target/x86_64-unknown-linux-gnu/release/dfget", dest = "/usr/bin/dfget", mode = "755" },
  { source = "../target/x86_64-unknown-linux-gnu/release/dfdaemon", dest = "/usr/bin/dfdaemon", mode = "755" },
  { source = "../target/x86_64-unknown-linux-gnu/release/dfcache", dest = "/usr/bin/dfcache", mode = "755" },
  { source = "../ci/dfdaemon.service", dest = "/lib/systemd/system/dfdaemon.service", config = true, mode = "644" },
  { source = "../CONTRIBUTING.md", dest = "/usr/share/doc/client/CONTRIBUTING.md", mode = "644", doc = true },
  { source = "../LICENSE", dest = "/usr/share/doc/client/LICENSE.md", mode = "644", doc = true },
  { source = "../README.md", dest = "/usr/share/doc/client/README.md", mode = "644", doc = true },
]

[package.metadata.generate-rpm.variants.x86_64-unknown-linux-musl]
assets = [
  { source = "../target/x86_64-unknown-linux-musl/release/dfget", dest = "/usr/bin/dfget", mode = "755" },
  { source = "../target/x86_64-unknown-linux-musl/release/dfdaemon", dest = "/usr/bin/dfdaemon", mode = "755" },
  { source = "../target/x86_64-unknown-linux-musl/release/dfcache", dest = "/usr/bin/dfcache", mode = "755" },
  { source = "../ci/dfdaemon.service", dest = "/lib/systemd/system/dfdaemon.service", config = true, mode = "644" },
  { source = "../CONTRIBUTING.md", dest = "/usr/share/doc/client/CONTRIBUTING.md", mode = "644", doc = true },
  { source = "../LICENSE", dest = "/usr/share/doc/client/LICENSE.md", mode = "644", doc = true },
  { source = "../README.md", dest = "/usr/share/doc/client/README.md", mode = "644", doc = true },
]
auto-req = "no"

[package.metadata.generate-rpm.variants.aarch64-unknown-linux-gnu]
assets = [
  { source = "../target/aarch64-unknown-linux-gnu/release/dfget", dest = "/usr/bin/dfget", mode = "755" },
  { source = "../target/aarch64-unknown-linux-gnu/release/dfdaemon", dest = "/usr/bin/dfdaemon", mode = "755" },
  { source = "../target/aarch64-unknown-linux-gnu/release/dfcache", dest = "/usr/bin/dfcache", mode = "755" },
  { source = "../ci/dfdaemon.service", dest = "/lib/systemd/system/dfdaemon.service", config = true, mode = "644" },
  { source = "../CONTRIBUTING.md", dest = "/usr/share/doc/client/CONTRIBUTING.md", mode = "644", doc = true },
  { source = "../LICENSE", dest = "/usr/share/doc/client/LICENSE.md", mode = "644", doc = true },
  { source = "../README.md", dest = "/usr/share/doc/client/README.md", mode = "644", doc = true },
]

[package.metadata.generate-rpm.variants.aarch64-unknown-linux-musl]
assets = [
  { source = "../target/aarch64-unknown-linux-musl/release/dfget", dest = "/usr/bin/dfget", mode = "755" },
  { source = "../target/aarch64-unknown-linux-musl/release/dfdaemon", dest = "/usr/bin/dfdaemon", mode = "755" },
  { source = "../target/aarch64-unknown-linux-musl/release/dfcache", dest = "/usr/bin/dfcache", mode = "755" },
  { source = "../ci/dfdaemon.service", dest = "/lib/systemd/system/dfdaemon.service", config = true, mode = "644" },
  { source = "../CONTRIBUTING.md", dest = "/usr/share/doc/client/CONTRIBUTING.md", mode = "644", doc = true },
  { source = "../LICENSE", dest = "/usr/share/doc/client/LICENSE.md", mode = "644", doc = true },
  { source = "../README.md", dest = "/usr/share/doc/client/README.md", mode = "644", doc = true },
]
auto-req = "no"<|MERGE_RESOLUTION|>--- conflicted
+++ resolved
@@ -70,12 +70,8 @@
 tonic-health.workspace = true
 hashring.workspace = true
 fastrand.workspace = true
-<<<<<<< HEAD
 opendal.workspace = true
-tracing-appender = "0.2.3"
-=======
 tracing-appender = "0.2.4"
->>>>>>> 85cd6c82
 tracing-subscriber = { version = "0.3", features = ["env-filter", "time", "chrono"] }
 tracing-panic = "0.1.2"
 tracing-opentelemetry = "0.30.0"
