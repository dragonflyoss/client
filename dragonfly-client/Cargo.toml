--- conflicted
+++ resolved
@@ -84,12 +84,9 @@
 termion = "4.0.5"
 tabled = "0.19.0"
 path-absolutize = "3.1.1"
-dashmap = "6.1.0"
-<<<<<<< HEAD
+dashmap = "6.1.0" 
 rand = "0.9.1"
-=======
 fastrand = "2.3.0"
->>>>>>> d899d998
 
 [dev-dependencies]
 tempfile.workspace = true
