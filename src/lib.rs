--- conflicted
+++ resolved
@@ -96,7 +96,6 @@
     #[error(transparent)]
     Elapsed(#[from] tokio_stream::Elapsed),
 
-<<<<<<< HEAD
     // InvalidUri is the error for invalid uri.
     #[error(transparent)]
     InvalidUri(#[from] http::uri::InvalidUri),
@@ -112,11 +111,10 @@
     // HeaderToStrError is the error for header to str.
     #[error(transparent)]
     HeaderToStrError(#[from] http::header::ToStrError),
-=======
+
     // RangeUnsatisfiableError is the error for range unsatisfiable.
     #[error(transparent)]
     RangeUnsatisfiableError(#[from] http_range_header::RangeUnsatisfiableError),
->>>>>>> 56cdfdac
 
     // HashRing is the error for hashring.
     #[error{"hashring {0} is failed"}]
