--- conflicted
+++ resolved
@@ -890,25 +890,6 @@
     }
 }
 
-<<<<<<< HEAD
-/// CacheConfig represents the configuration settings for the cache.
-#[derive(Debug, Clone, Validate, Deserialize)]
-#[serde(default, rename_all = "camelCase")]
-pub struct CacheConfig {
-    /// enable determines whether the cache is enabled.
-    pub enable: bool,
-
-    /// capacity specifies the maximum number of entries the cache can hold.
-    pub capacity: usize,
-}
-
-/// Default implementation for CacheConfig.
-impl Default for CacheConfig {
-    fn default() -> Self {
-        CacheConfig {
-            enable: default_storage_cache_enable(),
-            capacity: default_storage_cache_capacity(),
-=======
 /// StorageServer is the storage server configuration for dfdaemon.
 #[derive(Debug, Clone, Validate, Deserialize)]
 #[serde(default, rename_all = "camelCase")]
@@ -927,7 +908,27 @@
     fn default() -> Self {
         StorageServer {
             protocol: default_storage_server_protocol(),
->>>>>>> 81ff7338
+        }
+    }
+}
+
+/// CacheConfig represents the configuration settings for the cache.
+#[derive(Debug, Clone, Validate, Deserialize)]
+#[serde(default, rename_all = "camelCase")]
+pub struct CacheConfig {
+    /// enable determines whether the cache is enabled.
+    pub enable: bool,
+
+    /// capacity specifies the maximum number of entries the cache can hold.
+    pub capacity: usize,
+}
+
+/// Default implementation for CacheConfig.
+impl Default for CacheConfig {
+    fn default() -> Self {
+        CacheConfig {
+            enable: default_storage_cache_enable(),
+            capacity: default_storage_cache_capacity(),
         }
     }
 }
